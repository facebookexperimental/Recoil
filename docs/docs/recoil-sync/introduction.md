--- conflicted
+++ resolved
@@ -5,12 +5,8 @@
 
 ---
 > ## ❗️ _Preview Documentation_ ❗️
-<<<<<<< HEAD
 > ***This is preview documentation for the recoil-sync library before it is released.***<br/>
-=======
-> ***This is preview documentation for the Recoil Sync library for feedback or planning before it is released.***<br/>
 > ***[Source is available here](https://github.com/facebookexperimental/Recoil/tree/main/packages/recoil-sync).***
->>>>>>> 08acb569
 >
 
 ---
