---
title: Refine
sidebar_label: Refine
---

---
> ## ❗️ _Preview Documentation_ ❗️
> ***This is preview documentation for the Refine library.***<br/>
<<<<<<< HEAD
> ***Refine will initially be bundled as part of the [Recoil Sync](/docs/recoil-sync/introduction) package when released.***
=======
> ***Refine will be bundled as part of the [Recoil Sync](/docs/recoil-sync/introduction) package when released.***<br/>
> ***[Source is available here](https://github.com/facebookexperimental/Recoil/tree/main/packages/refine).***
>>>>>>> 08acb569
>

---

**Refine** is a type-refinement / validator combinator library for mixed / unknown values in Flow or TypeScript.

## Getting Started

Refine is currently bundled as part of the [Recoil Sync](/docs/recoil-sync/introduction) package.

To get started learning about Refine, check out the documentation on the core concepts of [Utilities](/docs/refine/api/Utilities) and [Checkers](/docs/refine/api/Checkers).

## Why would I want to use Refine?
- Refine is useful when your code encounters `unknown` TypeScript type or `mixed` Flow type values and you need to [assert those values have a specific static type](/docs/refine/Introduction#type-refinement-example).
- Refine provides an API for building type-refinement helper functions which can validate that an unknown value conforms to an expected type.
- Refine can validate input values and [upgrade from previous versions](/docs/refine/Introduction#backward-compatible-example).

## Type Refinement Example

Coerce unknown types to a strongly typed variable.  [`assertion()`](/docs/refine/api/Utilities#assertion) will throw if the input doesn't match the expected type while [`coercion()`](/docs/refine/api/Utilities#coercion) will return `null`.

```jsx
const myObjectChecker = object({
  numberProperty: number(),
  stringProperty: optional(string()),
  arrayProperty: array(number()),
});

const myObjectAssertion = assertion(myObjectChecker);
const myObject: CheckerReturnType<myObjectChecker> = myObjectAssertion({
  numberProperty: 123,
  stringProperty: 'hello',
  arrayProperty: [1, 2, 3],
});
```

## Backward Compatible Example

Using [`match()`](/docs/refine/api/Advanced_Checkers#match) and [`asType()`](/docs/refine/api/Advanced_Checkers#asType) you can upgrade from previous types to the latest version.

```jsx
const myChecker: Checker<{str: string}> = match(
  object({str: string()}),
  asType(string(), str => ({str: str})),
  asType(number(), num => ({str: String(num)})),
);

const obj1: {str: string} = coercion(myChecker({str: 'hello'}));
const obj2: {str: string} = coercion(myChecker('hello'));
const obj3: {str: string} = coercion(myChecker(123));
```


## JSON Parser Example

Refine wraps `JSON` to provide a built-in strongly typed parser.

```jsx
const myParser = jsonParser(
    array(object({num: number()}))
);

const result = myParser('[{"num": 1}, {"num": 2}]');

if (result != null) {
  // we can now access values in num typesafe way
  assert(result[0].num === 1);
} else {
  // value failed to match parser spec
}
```


## Usage in Recoil Sync

The **Recoil Sync** library leverages **Refine** for type refinement, input validation, and upgrading types for backward compatibility.  See the [`recoil-sync` docs](/docs/recoil-sync/introduction) for more details.<|MERGE_RESOLUTION|>--- conflicted
+++ resolved
@@ -6,12 +6,8 @@
 ---
 > ## ❗️ _Preview Documentation_ ❗️
 > ***This is preview documentation for the Refine library.***<br/>
-<<<<<<< HEAD
 > ***Refine will initially be bundled as part of the [Recoil Sync](/docs/recoil-sync/introduction) package when released.***
-=======
-> ***Refine will be bundled as part of the [Recoil Sync](/docs/recoil-sync/introduction) package when released.***<br/>
 > ***[Source is available here](https://github.com/facebookexperimental/Recoil/tree/main/packages/refine).***
->>>>>>> 08acb569
 >
 
 ---
