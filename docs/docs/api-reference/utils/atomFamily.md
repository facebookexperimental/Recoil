---
title: atomFamily()
sidebar_label: atomFamily()
---

Returns a function that returns a writeable `RecoilState` atom.

```js
function atomFamily<T, Parameter>({
  key: string,

  default:
    | RecoilValue<T>
    | Promise<T>
    | T
    | (Parameter => T | RecoilValue<T> | Promise<T>),

  dangerouslyAllowMutability?: boolean,
}): RecoilState<T>
```

---

- `options`
  - `key`: A unique string used to identify the atom internally. This string should be unique with respect to other atoms and selectors in the entire application.
  - `default`: The initial value of the atom. It may either be a value directly, a `RecoilValue` or `Promise` that represents the default value, or a function to get the default value. The callback function is passed a copy of the parameter used when the `atomFamily` function is called.

An `atom` represents a piece of state with _Recoil_. An atom is created and registered per `<RecoilRoot>` by your app. But, what if your state isn’t global? What if your state is associated with a particular instance of a control, or with a particular element? For example, maybe your app is a UI prototyping tool where the user can dynamically add elements and each element has state, such as its position. Idealy, each element would get its own atom of state. You could implement this yourself via a memoization pattern. But, _Recoil_ provides this pattern for you with the `atomFamily` utility. An Atom Family represents a collection of atoms. When you call `atomFamily` it will return a function which provides the `RecoilState` atom based on the parameters you pass in.

## Example

```js
const elementPositionStateFamily = atomFamily({
  key: ElementPosition,
  default: [0, 0],
});

function ElementListItem({elementID}) {
  const position = useRecoilValue(elementPositionStateFamily(elementID));
  return (
    <div>
      Element: {elementID}
      Position: {position}
    </div>
  );
}
```

<<<<<<< HEAD
A `atomFamily()` takes almost the same options as a simple `atom()`.  However, the default value can also be parameterized. That means you could provide a function which takes the parameter value and returns the actual default value.  For example:
=======
A `familyAtom()` takes almost the same options as a simple `atom()`. However, the default value can also be parameterized. That means you could provide a function which takes the parameter value and returns the actual default value. For example:
>>>>>>> f7d17146

```js
const myAtomFamily = atomFamily({
  key: ‘MyAtom’,
  default: param => defaultBasedOnParam(param),
});
```

or using `selectorFamily` instead of `selector`, you can also access the parameter value in a `default` selector as well.

```js
const myAtomFamily = atomFamily({
  key: ‘MyAtom’,
  default: selectorFamily({
    key: 'MyAtom/Default',
    get: param => ({get}) => { ... },
  }),
});
```

## Subscriptions

One advantage of using this pattern for separate atoms for each element over trying to store a single atom with a map of state for all elements is that they all maintain their own individual subscriptions. So, updating the value for one element will only cause React components that have subscribed to just that atom to update.

## Persistence

Persistence observers will persist the state for each parameter value as a distinct atom with a unique key based on serialization of the parameter value used. Therefore, it is important to only use parameters which are primitives or simple compound objects containing primitives. Custom classes or functions are not allowed.

It is allowed to “upgrade” a simple `atom` to be an `atomFamily` in a newer version of your app, based on the same key. If you do this, then any persisted values with the old simple key can still be read and all parameter values of the new `atomFamily` will default to the persisted state of the simple atom. If you change the format of the parameter in an `atomFamily`, however, it will not automatically read the previous values that were persisted before the change. However, you can add logic in a default selector to lookup values based on previous parameter formats. We hope to help automate this pattern in the future.<|MERGE_RESOLUTION|>--- conflicted
+++ resolved
@@ -46,11 +46,7 @@
 }
 ```
 
-<<<<<<< HEAD
-A `atomFamily()` takes almost the same options as a simple `atom()`.  However, the default value can also be parameterized. That means you could provide a function which takes the parameter value and returns the actual default value.  For example:
-=======
-A `familyAtom()` takes almost the same options as a simple `atom()`. However, the default value can also be parameterized. That means you could provide a function which takes the parameter value and returns the actual default value. For example:
->>>>>>> f7d17146
+An `atomFamily()` takes almost the same options as a simple `atom()`.  However, the default value can also be parameterized. That means you could provide a function which takes the parameter value and returns the actual default value.  For example:
 
 ```js
 const myAtomFamily = atomFamily({
