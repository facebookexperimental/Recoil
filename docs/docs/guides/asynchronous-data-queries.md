---
title: Asynchronous Data Queries
sidebar_label: Asynchronous Data Queries
---

Recoil provides a way to map state and derived state to React components via a data flow graph. What's really powerful is that the functions in the graph can also be asynchronous. This makes it easy to use asynchronous functions in synchronous React component render functions. Recoil allows you to seemlessly mix synchronous and asynchronous functions in your data flow graph of selectors. Simply return a Promise to a value instead of the value itself from a selector `get` callback, the interface remains exactly the same. Because these are just selectors, other selectors can also depend on them to further transform the data.

## Synchronous Example

For example, here is a simple synchronous atom and selector to get a user name:

```js
const currentUserIDState = atom({
  key: 'CurrentUserID',
  default: 1,
});

const currentUserNameState = selector({
  key: 'CurrentUserName',
  get: ({get}) => {
    return tableOfUsers[get(currentUserIDState)].name;
  },
});

function CurrentUserInfo() {
  const userName = useRecoilValue(currentUserNameState);
  return <div>{userName}</div>;
}

function MyApp() {
  return (
    <ReactRoot>
      <CurrentUserInfo />
    </ReactRoot>
  );
}
```

## Asynchronous Example

If the user names were stored on some database we need to query, all we need to do is return a `Promise` or use an `async` function. If any dependencies change, the selector will be re-evaluated and execute a new query. The results are cached, so the query will only execute once per unique input.

```js
const currentUserNameQuery = selector({
  key: 'CurrentUserName',
  get: async ({get}) => {
    const response = await myDBQuery({
      userID: get(currentUserIDState),
    });
    return response.name;
  },
});

function CurrentUserInfo() {
  const userName = useRecoilValue(currentUserNameQuery);
  return <div>{userName}</div>;
}
```

The interface of the selector is the same, so the component using this selector doesn't need to care if it was backed with synchronous atom state, derived selector state, or asynchronous queries!

But, since React is synchronous, what will it render before the promise resolves? Recoil is designed to work with React Suspense to handle pending data. Wrapping your component with a Suspense boundary will catch any descendents that are still pending and render a fallback UI:

```js
function MyApp() {
  return (
    <ReactRoot>
      <React.Suspense fallback={<div>Loading...</div>}>
        <CurrentUserInfo />
      </React.Suspense>
    </ReactRoot>
  );
}
```

## Error Handling

But what if the request has an error? Recoil selectors can also throw errors which will then be thrown if a component tries to use that value. This can be caught with a React `<ErrorBoundary>`. For example:

```js
const currentUserNameQuery = selector({
  key: 'CurrentUserName',
  get: async ({get}) => {
    const response = await myDBQuery({
      userID: get(currentUserIDState),
    });
    if (response.error) {
      throw response.error;
    }
    return response.name;
  },
});

function CurrentUserInfo() {
  const userName = useRecoilValue(currentUserNameQuery);
  return <div>{userName}</div>;
}

function MyApp() {
  return (
    <ReactRoot>
      <ErrorBoundary>
        <React.Suspense fallback={<div>Loading...</div>}>
          <CurrentUserInfo />
        </React.Suspense>
      </ErrorBoundary>
    </ReactRoot>
  );
}
```

## Queries with Parameters

Sometimes you want to be able to query based on parameters that aren't just based on derived state. For example, you may want to query based on the component props. You can do that using the `selectorFamily` helper:

```js
const userNameQuery = selectorFamily({
  key: 'UserName',
  get: (userID) => async ({get}) => {
    const response = await myDBQuery({userID});
    if (response.error) {
      throw response.error;
    }
    return response.name;
  },
});

function UserInfo({userID}) {
  const userName = useRecoilValue(userNameQuery(userID));
  return <div>{userName}</div>;
}

function MyApp() {
  return (
<<<<<<< HEAD
    <ReactRoot>
      <ErrorBoundary>
        <React.Suspense fallback={<div>Loading...</div>}>
          <UserInfo userID={1}/>
          <UserInfo userID={2}/>
          <UserInfo userID={3}/>
        </React.Suspense>
      </ErrorBoundary>
    </ReactRoot>
  );
}
```

## Data Flow Graph

Remember, by modeling queries as selectors, we can build a data flow graph mixing state, derived state, and queries!  This graph will automatically update and re-render React components as state is updated.

```js
const currentUserIDState = atom({
  key: 'CurrentUserID',
  default: 1,
});

const userInfoQuery = selectorFamily({
  key: 'UserInfoQuery',
  get: userID => async ({get}) => {
    const response = await myDBQuery({userID});
    if (response.error) {
      throw response.error;
    }
    return response;
  },
});

const currentUserInfoQuery = selector({
  key: 'CurrentUserInfoQuery',
  get: ({get}) => get(userInfoQuery(get(currentUserIDState)),
});

const friendsInfoQuery = selector({
  key: 'FriendsInfoQuery',
  get: userID => ({get}) => {
    const {friendList} = get(currentUserInfoQuery);
    const friends = [];
    for (const friendID of friendList) {
      const friendInfo = get(userInfoQuery(friendID));
      friends.push(friendInfo);
    }
    return friends;
  },
});

function CurrentUserInfo() {
  const currentUser = useRecoilValue(currentUserInfoQuery);
  const friends = useRecoilValue(friendsInfoQuery);
  const setCurrentUserID = useSetRecoilState(currentUserIDState);
  return (
    <div>
      <h1>{currentUser.name}</h1>
      <ul>
        {friends.map(friend =>
          <li key={friend.id} onClick={() => setCurrentUserID(friend.id)}>
            {friend.name}
          </li>
        )}
      </ul>
    </div>
=======
    <ErrorBoundary>
      <React.Suspense fallback={<div>Loading...</div>}>
        <UserInfo userID={1} />
        <UserInfo userID={2} />
        <UserInfo userID={3} />
      </React.Suspense>
    </ErrorBoundary>
>>>>>>> 9d611a99
  );
}

function MyApp() {
  return (
    <ReactRoot>
      <ErrorBoundary>
        <React.Suspense fallback={<div>Loading...</div>}>
          <CurrentUserInfo />
        </React.Suspense>
      </ErrorBoundary>
    </ReactRoot>
  );
}
```

## Concurrent Requests

If you notice in the above example, the `friendsInfoQuery` uses a query to get the info for each friend.  But, by doing this in a loop they are essentially serialized.  If the lookup is fast, maybe that's ok.  If it's expensive, you can use a concurrency helper such as `waitForAll`, `waitForNone`, or `waitForAny` to run them in parallel.  They accept both arrays and named objects of dependencies.

```js
const friendsInfoQuery = selector({
  key: 'FriendsInfoQuery',
  get: userID => ({get}) => {
    const {friendList} = get(currentUserInfoQuery);
    const friends = get(waitForAll(
      friendList.map(friendID => userInfoQuery(friendID))
    ));
    return friends;
  },
});
```

## Without React Suspense

It is not necessary to use React Suspense for handling pending asynchronous selectors. You can also use the `useRecoilValueLoadable()` hook to determine the status during rendering:

```js
function UserInfo({userID}) {
  const userNameLoadable = useRecoilValueLoadable(userNameQuery(userID));
  switch (userNameLoadable.status) {
    case 'hasValue':
      return <div>{userNameLoadable.contents}</div>;
    case 'loading':
      return <div>Loading...</div>;
    case 'hasError':
      throw userNameLoadable.contents;
  }
}
```<|MERGE_RESOLUTION|>--- conflicted
+++ resolved
@@ -132,7 +132,6 @@
 
 function MyApp() {
   return (
-<<<<<<< HEAD
     <ReactRoot>
       <ErrorBoundary>
         <React.Suspense fallback={<div>Loading...</div>}>
@@ -200,15 +199,6 @@
         )}
       </ul>
     </div>
-=======
-    <ErrorBoundary>
-      <React.Suspense fallback={<div>Loading...</div>}>
-        <UserInfo userID={1} />
-        <UserInfo userID={2} />
-        <UserInfo userID={3} />
-      </React.Suspense>
-    </ErrorBoundary>
->>>>>>> 9d611a99
   );
 }
 
