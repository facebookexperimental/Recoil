--- conflicted
+++ resolved
@@ -111,45 +111,38 @@
 }
 ```
 
-## Queries with Parameters
-<<<<<<< HEAD
-Sometimes you want to be able to query based on parameters that aren't just based on derived state.  For example, you may want to query based on the component props.  You can do that using the `atomFamily` helper:
-```js
-const userNameQuery = atomFamily({
-  key: 'UserName',
-  get: async userID => {
-=======
-
-Sometimes you want to be able to query based on parameters that aren't just based on derived state. For example, you may want to query based on the component props. You can do that using the [**`selectorFamily`**](/docs/api-reference/utils/selectorFamily) helper:
-
-```jsx
-const userNameQuery = selectorFamily({
-  key: 'UserName',
-  get: (userID) => async ({get}) => {
->>>>>>> 1e1048ef
-    const response = await myDBQuery({userID});
-    if (response.error) {
-      throw response.error;
-    }
+## Asynchronous Example
+
+If the user names were stored in some database we need to query, all we need to do is return a `Promise` or use an `async` function. If any dependencies change, the selector will be re-evaluated and execute a new query. The results are cached, so the query will only execute once per unique input.
+
+```jsx
+const currentUserNameQuery = selector({
+  key: 'CurrentUserName',
+  get: async ({get}) => {
+    const response = await myDBQuery({
+      userID: get(currentUserIDState),
+    });
     return response.name;
   },
 });
 
-function UserInfo({userID}) {
-  const userName = useRecoilValue(userNameQuery(userID));
-  return <div>{userName}</div>;
-}
-
-function MyApp() {
-  return (
-    <RecoilRoot>
-      <ErrorBoundary>
-        <React.Suspense fallback={<div>Loading...</div>}>
-          <UserInfo userID={1}/>
-          <UserInfo userID={2}/>
-          <UserInfo userID={3}/>
-        </React.Suspense>
-      </ErrorBoundary>
+function CurrentUserInfo() {
+  const userName = useRecoilValue(currentUserNameQuery);
+  return <div>{userName}</div>;
+}
+```
+
+The interface of the selector is the same, so the component using this selector doesn't need to care if it was backed with synchronous atom state, derived selector state, or asynchronous queries!
+
+But, since React render functions are synchronous, what will it render before the promise resolves? Recoil is designed to work with [React Suspense](https://reactjs.org/docs/concurrent-mode-suspense.html) to handle pending data. Wrapping your component with a Suspense boundary will catch any descendents that are still pending and render a fallback UI:
+
+```jsx
+function MyApp() {
+  return (
+    <RecoilRoot>
+      <React.Suspense fallback={<div>Loading...</div>}>
+        <CurrentUserInfo />
+      </React.Suspense>
     </RecoilRoot>
   );
 }
