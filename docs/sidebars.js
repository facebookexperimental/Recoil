--- conflicted
+++ resolved
@@ -31,14 +31,9 @@
       //     ],
       //   },
       'guides/asynchronous-data-queries',
-<<<<<<< HEAD
       'guides/atom-effects',
+      'guides/testing',
       'guides/dev-tools',
-=======
-      'guides/asynchronous-state-sync',
-      'guides/persistence',
-      'guides/testing',
->>>>>>> 637db740
       //   'guides/writing-test',
       //   'guides/code-splitting',
     ],
