--- conflicted
+++ resolved
@@ -40,7 +40,6 @@
     'API Reference': [
       'api-reference/core/RecoilRoot',
       {
-<<<<<<< HEAD
         Core: [
           'api-reference/core/RecoilRoot',
           {
@@ -52,8 +51,8 @@
               'api-reference/core/useRecoilValue',
               'api-reference/core/useSetRecoilState',
               'api-reference/core/useResetRecoilState',
+              'api-reference/core/useRecoilStateLoadable',
               'api-reference/core/useRecoilValueLoadable',
-              'api-reference/core/useRecoilStateLoadable',
               'api-reference/core/useGetRecoilValueInfo',
               'api-reference/core/isRecoilValue',
               // 'api-reference/core/DefaultValue',
@@ -71,20 +70,6 @@
               'api-reference/core/useRecoilBridgeAcrossReactRoots',
             ],
           },
-=======
-        'Recoil State': [
-          'api-reference/core/atom',
-          'api-reference/core/selector',
-          'api-reference/core/Loadable',
-          'api-reference/core/useRecoilState',
-          'api-reference/core/useRecoilValue',
-          'api-reference/core/useSetRecoilState',
-          'api-reference/core/useResetRecoilState',
-          'api-reference/core/useRecoilStateLoadable',
-          'api-reference/core/useRecoilValueLoadable',
-          'api-reference/core/isRecoilValue',
-          // 'api-reference/core/DefaultValue',
->>>>>>> 54c92e2e
         ],
       },
       'api-reference/core/useRecoilCallback',
