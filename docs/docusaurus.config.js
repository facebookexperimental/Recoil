/**
 * Copyright (c) Facebook, Inc. and its affiliates.
 *
 * This source code is licensed under the MIT license found in the
 * LICENSE file in the root directory of this source tree.
 *
 * @format
 */

function makeDocsEditUrl(locale, docPath) {
  if (locale === 'en')
<<<<<<< HEAD
    return `https://github.com/facebookexperimental/Recoil/edit/docs/docs/docs/${docPath}`;
  else
    return `https://github.com/facebookexperimental/Recoil/edit/docs/docs/i18n/${locale}/docusaurus-plugin-content-docs/current/${docPath}`;
=======
    return `https://github.com/facebookexperimental/Recoil/edit/docs/docs/docs/${docPath}`
  else
    return `https://github.com/facebookexperimental/Recoil/edit/docs/docs/i18n/${locale}/docusaurus-plugin-content-docs/current/${docPath}`
>>>>>>> bf08b76b
}

module.exports = {
  title: 'Recoil',
  tagline: 'A state management library for React',
  url: 'https://recoiljs.org',
  baseUrl: '/',
  favicon: 'img/favicon.png',
  organizationName: 'facebookexperimental', // Usually your GitHub org/user name.
  projectName: 'Recoil', // Usually your repo name.
  i18n: {
    defaultLocale: 'en',
<<<<<<< HEAD
    locales: ['en', 'ko'],
=======
    locales: ['en', 'fr'],
>>>>>>> bf08b76b
    localeConfigs: {
      en: {
        label: 'English',
      },
<<<<<<< HEAD
      ko: {
        label: '한국어',
=======
      fr: {
        label: 'Français',
>>>>>>> bf08b76b
      },
    },
  },
  themeConfig: {
    algolia: {
      apiKey: '9c5a009951e793525603922b8ca66628',
      indexName: 'recoiljs',
    },
    googleAnalytics: {
      trackingID: 'UA-44373548-46',
    },
    image: 'img/og-image.png',
    navbar: {
      logo: {
        alt: 'Recoil',
        src: 'img/logo.svg',
        srcDark: 'img/logo--dark.svg',
        href: '/',
        target: '_self',
      },
      items: [
        {
          to: 'docs/introduction/installation',
          activeBasePath: 'docs',
          label: 'Docs',
          position: 'left',
        },
        { to: 'blog', label: 'Blog', position: 'left' },
        { to: 'resources', label: 'External Resources', position: 'left' },
        // Please keep GitHub link to the right for consistency.
        {
          href: 'https://github.com/facebookexperimental/Recoil',
          label: 'GitHub',
          position: 'right',
        },
        {
          type: 'localeDropdown',
          position: 'right',
<<<<<<< HEAD
        },
=======
        }
>>>>>>> bf08b76b
      ],
    },
    footer: {
      style: 'dark',
      links: [
        {
          title: 'Learn',
          items: [
            {
              label: 'Getting Started',
              to: 'docs/introduction/getting-started',
            },
            {
              label: 'Core Concepts',
              to: 'docs/introduction/core-concepts',
            },
          ],
        },
        {
          title: 'Community',
          items: [
            // {
            //   label: 'Stack Overflow',
            //   href: 'https://stackoverflow.com/questions/tagged/recoil',
            // },
            {
              label: 'Twitter',
              href: 'https://twitter.com/recoiljs',
            },
            // {
            //   label: 'Discord',
            //   href: 'https://discordapp.com/invite/docusaurus',
            // },
          ],
        },
        {
          title: 'More',
          items: [
            // {
            //   label: 'Blog',
            //   to: 'blog',
            // },
            {
              label: 'GitHub',
              href: 'https://github.com/facebookexperimental/Recoil',
            },
          ],
        },
        {
          title: 'Legal',
          // Please do not remove the privacy and terms, it's a legal requirement.
          items: [
            {
              label: 'Privacy',
              href: 'https://opensource.facebook.com/legal/privacy/',
              target: '_blank',
              rel: 'noreferrer noopener',
            },
            {
              label: 'Terms',
              href: 'https://opensource.facebook.com/legal/terms/',
              target: '_blank',
              rel: 'noreferrer noopener',
            },
          ],
        },
      ],
      logo: {
        alt: 'Facebook Open Source Logo',
        src: 'img/oss_logo.png',
        href: 'https://opensource.facebook.com',
      },
      // Please do not remove the credits, help to publicize Docusaurus :)
      copyright: `Copyright © ${new Date().getFullYear()} Facebook, Inc. Built with Docusaurus.`,
    },
  },
  presets: [
    [
      '@docusaurus/preset-classic',
      {
        docs: {
          sidebarPath: require.resolve('./sidebars.js'),
<<<<<<< HEAD
          editUrl: ({locale, docPath}) => makeDocsEditUrl(locale, docPath),
=======
          editUrl: ({ locale, docPath }) => makeDocsEditUrl(locale, docPath),
>>>>>>> bf08b76b
        },
        blog: {
          showReadingTime: true,
          editUrl:
            'https://github.com/facebookexperimental/Recoil/edit/docs/docs/blog/',
          feedOptions: {
            type: 'all',
            copyright: `Copyright © ${new Date().getFullYear()} Facebook, Inc.`,
          },
        },
        theme: {
          customCss: require.resolve('./src/css/custom.css'),
        },
      },
    ],
  ],
};<|MERGE_RESOLUTION|>--- conflicted
+++ resolved
@@ -9,15 +9,9 @@
 
 function makeDocsEditUrl(locale, docPath) {
   if (locale === 'en')
-<<<<<<< HEAD
     return `https://github.com/facebookexperimental/Recoil/edit/docs/docs/docs/${docPath}`;
   else
     return `https://github.com/facebookexperimental/Recoil/edit/docs/docs/i18n/${locale}/docusaurus-plugin-content-docs/current/${docPath}`;
-=======
-    return `https://github.com/facebookexperimental/Recoil/edit/docs/docs/docs/${docPath}`
-  else
-    return `https://github.com/facebookexperimental/Recoil/edit/docs/docs/i18n/${locale}/docusaurus-plugin-content-docs/current/${docPath}`
->>>>>>> bf08b76b
 }
 
 module.exports = {
@@ -30,22 +24,15 @@
   projectName: 'Recoil', // Usually your repo name.
   i18n: {
     defaultLocale: 'en',
-<<<<<<< HEAD
-    locales: ['en', 'ko'],
-=======
-    locales: ['en', 'fr'],
->>>>>>> bf08b76b
+    locales: ['en', 'fr', 'ko'],
     localeConfigs: {
       en: {
         label: 'English',
       },
-<<<<<<< HEAD
       ko: {
         label: '한국어',
-=======
       fr: {
         label: 'Français',
->>>>>>> bf08b76b
       },
     },
   },
@@ -84,11 +71,7 @@
         {
           type: 'localeDropdown',
           position: 'right',
-<<<<<<< HEAD
         },
-=======
-        }
->>>>>>> bf08b76b
       ],
     },
     footer: {
@@ -171,11 +154,7 @@
       {
         docs: {
           sidebarPath: require.resolve('./sidebars.js'),
-<<<<<<< HEAD
           editUrl: ({locale, docPath}) => makeDocsEditUrl(locale, docPath),
-=======
-          editUrl: ({ locale, docPath }) => makeDocsEditUrl(locale, docPath),
->>>>>>> bf08b76b
         },
         blog: {
           showReadingTime: true,
