--- conflicted
+++ resolved
@@ -103,13 +103,6 @@
           </section>
         )}
         <section className={styles.features}>
-<<<<<<< HEAD
-         <div className="container">
-          <div className="row">
-            <div className="container">
-              <div className="row" style={{justifyContent: 'center'}}>
-                <iframe width="560" height="315" src="https://www.youtube-nocookie.com/embed/_ISAA_Jt9kI" frameborder="0" allow="accelerometer; autoplay; encrypted-media; gyroscope; picture-in-picture" allowfullscreen></iframe>                </div>
-=======
           <div className="container">
             <div className="row">
               <div className="container">
@@ -117,13 +110,12 @@
                   <iframe
                     width="560"
                     height="315"
-                    src="https://www.youtube-nocookie.com/embed/fb3cOMFkEzs"
+                    src="https://www.youtube-nocookie.com/embed/_ISAA_Jt9kI"
                     frameborder="0"
                     allow="accelerometer; autoplay; encrypted-media; gyroscope; picture-in-picture"
                     allowfullscreen
                   />{' '}
                 </div>
->>>>>>> 6c44156a
               </div>
             </div>
           </div>
