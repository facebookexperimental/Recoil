import nodeResolve from '@rollup/plugin-node-resolve';
import babel from '@rollup/plugin-babel';
import commonjs from '@rollup/plugin-commonjs';
import replace from '@rollup/plugin-replace';
import {terser} from 'rollup-plugin-terser';

<<<<<<< HEAD
const config = ({mode, target}) => ({
  input: 'src/Recoil.js',
=======
const config = mode => ({
  input: 'src/Recoil_index.js',
>>>>>>> 3f1d1143
  output: {
    file:
      target === 'web'
        ? `dist/recoil.${mode}.js`
        : `dist/recoil.${mode}.${target}.js`,
    format: 'cjs',
    exports: 'named',
  },
  external: ['react', 'react-dom', 'react-native'],
  plugins: [
    babel({
      presets: ['@babel/preset-react', '@babel/preset-flow'],
      plugins: [
        'babel-preset-fbjs/plugins/dev-expression',
        '@babel/plugin-proposal-class-properties',
        '@babel/plugin-proposal-nullish-coalescing-operator',
        '@babel/plugin-proposal-optional-chaining',
        '@babel/transform-flow-strip-types',
      ],
      babelHelpers: 'bundled',
    }),
    {
      resolveId: source => {
        if (source === 'React') {
          return {id: 'react', external: true};
        }
        if (source === 'ReactDOM') {
          return {id: 'react-dom', external: true};
        }
        if (source === 'ReactNative') {
          return {id: 'react-native', external: true};
        }
        return null;
      },
    },
    nodeResolve({
      extensions: target === 'native' ? ['.native.js', '.js'] : undefined,
    }),
    commonjs(),
<<<<<<< HEAD
=======
    replace({
      'process.env.NODE_ENV': JSON.stringify(mode),
    }),
>>>>>>> 3f1d1143
    mode === 'development' ? undefined : terser({mangle: false}),
  ],
});

export default [
  config({mode: 'development', target: 'web'}),
  config({mode: 'production', target: 'web'}),
  config({mode: 'development', target: 'native'}),
  config({mode: 'production', target: 'native'}),
];<|MERGE_RESOLUTION|>--- conflicted
+++ resolved
@@ -4,13 +4,8 @@
 import replace from '@rollup/plugin-replace';
 import {terser} from 'rollup-plugin-terser';
 
-<<<<<<< HEAD
 const config = ({mode, target}) => ({
-  input: 'src/Recoil.js',
-=======
-const config = mode => ({
   input: 'src/Recoil_index.js',
->>>>>>> 3f1d1143
   output: {
     file:
       target === 'web'
@@ -50,12 +45,9 @@
       extensions: target === 'native' ? ['.native.js', '.js'] : undefined,
     }),
     commonjs(),
-<<<<<<< HEAD
-=======
     replace({
       'process.env.NODE_ENV': JSON.stringify(mode),
     }),
->>>>>>> 3f1d1143
     mode === 'development' ? undefined : terser({mangle: false}),
   ],
 });
