--- conflicted
+++ resolved
@@ -9,7 +9,16 @@
 
 const commonPlugins = [
   babel({
-    presets: ['@babel/preset-react', '@babel/preset-flow'],
+    presets: [
+      '@babel/preset-react',
+      '@babel/preset-flow',
+      [
+        '@babel/preset-env',
+        {
+          targets: {browsers: ['last 2 versions', 'safari >= 7']},
+        },
+      ],
+    ],
     plugins: [
       'babel-preset-fbjs/plugins/dev-expression',
       '@babel/plugin-proposal-class-properties',
@@ -95,41 +104,6 @@
       name: 'Recoil',
       exports: 'named',
     },
-<<<<<<< HEAD
-  ],
-  external: ['react', 'react-dom'],
-  plugins: [
-    babel({
-      presets: [
-        '@babel/preset-react',
-        '@babel/preset-flow',
-        [
-          '@babel/preset-env',
-          {
-            targets: {browsers: ['last 2 versions', 'safari >= 7']},
-          },
-        ],
-      ],
-      plugins: [
-        'babel-preset-fbjs/plugins/dev-expression',
-        '@babel/plugin-proposal-class-properties',
-        '@babel/plugin-proposal-nullish-coalescing-operator',
-        '@babel/plugin-proposal-optional-chaining',
-        '@babel/transform-flow-strip-types',
-      ],
-      babelHelpers: 'bundled',
-    }),
-    {
-      resolveId: source => {
-        if (source === 'React') {
-          return {id: 'react', external: true};
-        }
-        if (source === 'ReactDOM') {
-          return {id: 'react-dom', external: true};
-        }
-        return null;
-      },
-=======
     external: externalLibs,
     plugins: developmentPlugins,
   },
@@ -142,7 +116,6 @@
       format: 'umd',
       name: 'Recoil',
       exports: 'named',
->>>>>>> 04ad7273
     },
     external: externalLibs,
     plugins: productionPlugins,
