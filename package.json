--- conflicted
+++ resolved
@@ -1,15 +1,9 @@
 {
   "name": "recoil",
-<<<<<<< HEAD
-  "version": "0.0.3",
-  "description": "Recoil- A React state management library for complex UI's",
-  "main": "recoil.js",
-=======
-  "version": "0.0.1",
+  "version": "0.0.5",
   "description": "Recoil - A React state management library for complex UIs",
   "main": "dist/recoil.js",
   "files": ["dist/recoil.js"],
->>>>>>> 59c48e0c
   "repository": "https://github.com/facebookexperimental/recoil.git",
   "license": "MIT",
   "scripts": {
