{
  "name": "recoil",
  "version": "0.0.7",
  "description": "Recoil - A React state management library for complex UIs",
  "main": "dist/index.js",
  "files": [
    "dist/recoil.js"
  ],
  "repository": "https://github.com/facebookexperimental/recoil.git",
  "license": "MIT",
  "scripts": {
    "prepare": "install-peers",
    "build": "rollup -c && node scripts/postbuild.js",
    "test": "jest src/*",
<<<<<<< HEAD
    "format": "prettier --write \"./**/*.{js,md,json}\""
=======
    "format": "prettier --write \"./**/*.{js,jsx,md,json}\"",
    "flow": "flow --show-all-errors",
    "flow:restart": "flow stop && npm run flow"
>>>>>>> 9c893405
  },
  "peerDependencies": {
    "react": "^16.13.1",
    "react-dom": "^16.13.1"
  },
  "devDependencies": {
    "@babel/core": "^7.9.6",
    "@babel/plugin-proposal-class-properties": "^7.8.3",
    "@babel/plugin-proposal-nullish-coalescing-operator": "^7.8.3",
    "@babel/plugin-proposal-optional-chaining": "^7.9.0",
    "@babel/plugin-syntax-optional-chaining": "^7.8.3",
    "@babel/plugin-transform-flow-strip-types": "^7.9.0",
    "@babel/preset-flow": "^7.9.0",
    "@babel/preset-react": "^7.9.4",
    "@rollup/plugin-babel": "^5.0.0",
    "@rollup/plugin-commonjs": "^11.1.0",
    "@rollup/plugin-node-resolve": "^7.1.3",
    "babel-jest": "^26.0.1",
    "babel-plugin-module-resolver": "^4.0.0",
    "flow-bin": "^0.124.0",
    "husky": ">=4",
    "immutable": "^4.0.0-rc.12",
    "install-peers-cli": "^2.2.0",
    "jest-cli": "^26.0.1",
    "lint-staged": ">=10",
    "prettier": "^2.0.5",
    "rollup": "^2.10.0",
    "rollup-plugin-includepaths": "^0.2.3",
    "rollup-plugin-terser": "^5.3.0"
  },
  "jest": {
    "timers": "fake"
  },
  "husky": {
    "hooks": {
      "pre-commit": "lint-staged"
    }
  },
  "lint-staged": {
    "*.{js,md,json}": "prettier --write"
  }
}<|MERGE_RESOLUTION|>--- conflicted
+++ resolved
@@ -12,13 +12,9 @@
     "prepare": "install-peers",
     "build": "rollup -c && node scripts/postbuild.js",
     "test": "jest src/*",
-<<<<<<< HEAD
     "format": "prettier --write \"./**/*.{js,md,json}\""
-=======
-    "format": "prettier --write \"./**/*.{js,jsx,md,json}\"",
     "flow": "flow --show-all-errors",
     "flow:restart": "flow stop && npm run flow"
->>>>>>> 9c893405
   },
   "peerDependencies": {
     "react": "^16.13.1",
