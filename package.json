--- conflicted
+++ resolved
@@ -15,12 +15,8 @@
     "format": "prettier --write \"./**/*.{js,md,json}\"",
     "flow": "flow --show-all-errors",
     "flow:restart": "flow stop && npm run flow",
-<<<<<<< HEAD
-    "test:typescript": "dtslint typescript"
-=======
     "test:typescript": "dtslint typescript",
     "lint": "eslint ."
->>>>>>> 3f1d1143
   },
   "peerDependencies": {
     "react": "^16.13.1",
@@ -40,15 +36,11 @@
     "@rollup/plugin-node-resolve": "^7.1.3",
     "@rollup/plugin-replace": "^2.3.2",
     "@types/react": "^16.9.35",
-<<<<<<< HEAD
-=======
     "babel-eslint": "^10.1.0",
->>>>>>> 3f1d1143
     "babel-jest": "^26.0.1",
     "babel-plugin-module-resolver": "^4.0.0",
     "babel-preset-fbjs": "^3.3.0",
     "dtslint": "^3.6.11",
-    "flow-bin": "^0.124.0",
     "eslint": "^7.2.0",
     "eslint-plugin-flowtype": "^5.1.3",
     "eslint-plugin-react": "^7.20.0",
