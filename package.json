--- conflicted
+++ resolved
@@ -2,25 +2,14 @@
   "name": "recoil",
   "version": "0.0.7",
   "description": "Recoil - A React state management library for complex UIs",
-<<<<<<< HEAD
-  "main": "dist/recoil.js",
-  "files": [
-    "dist/recoil.js"
-  ],
-  "repository": "https://github.com/facebookexperimental/recoil.git",
-  "license": "MIT",
-  "scripts": {
-    "prepare": "install-peers",
-    "build": "rollup -c",
-    "test": "jest src/*"
-=======
   "main": "dist/index.js",
   "files": ["dist/recoil.js"],
   "repository": "https://github.com/facebookexperimental/recoil.git",
   "license": "MIT",
   "scripts": {
-    "build": "rollup -c && node scripts/postbuild.js"
->>>>>>> b005f1ae
+    "prepare": "install-peers",
+    "build": "rollup -c && node scripts/postbuild.js",
+    "test": "jest src/*"
   },
   "peerDependencies": {
     "react": "^16.13.1",
