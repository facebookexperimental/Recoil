/**
 * Copyright (c) Facebook, Inc. and its affiliates.
 *
 * This source code is licensed under the MIT license found in the
 * LICENSE file in the root directory of this source tree.
 *
 * See https://our.intern.facebook.com/intern/wiki/Recoil/
 *
 * @emails oncall+perf_viz
 * @flow strict-local
 * @format
 */
'use strict';

export type {
  PersistenceSettings,
  PersistenceType,
} from './recoil_values/Recoil_atom';
export type {SetterOrUpdater} from './hooks/Recoil_Hooks';
export type {Loadable} from './adt/Recoil_Loadable';
export type {
  GetRecoilValue,
  SetRecoilState,
  ResetRecoilState,
} from './recoil_values/Recoil_selector';
export type {
  Parameter,
  SelectorFamilyOptions,
} from './recoil_values/Recoil_selectorFamily';
export type {
  RecoilValue,
  RecoilState,
  RecoilValueReadOnly,
} from './core/Recoil_RecoilValue';

<<<<<<< HEAD
const atom = require('./recoil_values/Recoil_atom');
const atomFamily = require('./recoil_values/Recoil_atomFamily');
=======
export type {
  Parameter,
  SelectorFamilyOptions,
} from './recoil_values/Recoil_selectorFamily';

const {RecoilRoot} = require('./components/Recoil_RecoilRoot.react');
const {DefaultValue} = require('./core/Recoil_Node');
const {isRecoilValue} = require('./core/Recoil_RecoilValue');
>>>>>>> ffdd2347
const {
  useRecoilCallback,
  useRecoilState,
  useRecoilStateLoadable,
  useRecoilValue,
  useRecoilValueLoadable,
  useResetRecoilState,
  useSetRecoilState,
  useSetUnvalidatedAtomValues,
  useTransactionObservation,
  useTransactionSubscription,
} = require('./hooks/Recoil_Hooks');
const atom = require('./recoil_values/Recoil_atom');
const atomFamily = require('./recoil_values/Recoil_atomFamily');
const constSelector = require('./recoil_values/Recoil_const');
const errorSelector = require('./recoil_values/Recoil_error');
const readOnlySelector = require('./recoil_values/Recoil_readOnlySelector');
const selector = require('./recoil_values/Recoil_selector');
const selectorFamily = require('./recoil_values/Recoil_selectorFamily');
<<<<<<< HEAD
const readOnlySelector = require('./recoil_values/Recoil_readOnlySelector');
const constSelector = require('./recoil_values/Recoil_const');
const errorSelector = require('./recoil_values/Recoil_error');
const Link = require('./components/Recoil_Link.react');
=======
>>>>>>> ffdd2347
const {
  noWait,
  waitForAll,
  waitForAny,
  waitForNone,
} = require('./recoil_values/Recoil_WaitFor');

module.exports = {
  // Types
  DefaultValue,

  // Components
  RecoilRoot,

  // RecoilValues
  atom,
  selector,

  // Convenience RecoilValues
  atomFamily,
  selectorFamily,
  constSelector,
  errorSelector,
  readOnlySelector,

  // Hooks that accept RecoilValues
  useRecoilValue,
  useRecoilValueLoadable,
  useRecoilState,
  useRecoilStateLoadable,
  useSetRecoilState,
  useResetRecoilState,

  // Hooks for asynchronous Recoil
  useRecoilCallback,

  // Hooks for Persistence/Debugging
  useTransactionObservation_UNSTABLE: useTransactionObservation,
  useTransactionSubscription_UNSTABLE: useTransactionSubscription,
  useSetUnvalidatedAtomValues_UNSTABLE: useSetUnvalidatedAtomValues,

  // Concurrency Helpers
  noWait,
  waitForNone,
  waitForAny,
  waitForAll,

  // Other functions
  isRecoilValue,

  // Convenience RecoilValues
  atomFamily,
  selectorFamily,
  constSelector,
  errorSelector,
  readOnlySelector,

  // Concurrency Helpers
  noWait,
  waitForNone,
  waitForAny,
  waitForAll,

  // Components
  Link_UNSTABLE: Link,
};<|MERGE_RESOLUTION|>--- conflicted
+++ resolved
@@ -24,19 +24,11 @@
   ResetRecoilState,
 } from './recoil_values/Recoil_selector';
 export type {
-  Parameter,
-  SelectorFamilyOptions,
-} from './recoil_values/Recoil_selectorFamily';
-export type {
   RecoilValue,
   RecoilState,
   RecoilValueReadOnly,
 } from './core/Recoil_RecoilValue';
 
-<<<<<<< HEAD
-const atom = require('./recoil_values/Recoil_atom');
-const atomFamily = require('./recoil_values/Recoil_atomFamily');
-=======
 export type {
   Parameter,
   SelectorFamilyOptions,
@@ -45,7 +37,6 @@
 const {RecoilRoot} = require('./components/Recoil_RecoilRoot.react');
 const {DefaultValue} = require('./core/Recoil_Node');
 const {isRecoilValue} = require('./core/Recoil_RecoilValue');
->>>>>>> ffdd2347
 const {
   useRecoilCallback,
   useRecoilState,
@@ -65,13 +56,6 @@
 const readOnlySelector = require('./recoil_values/Recoil_readOnlySelector');
 const selector = require('./recoil_values/Recoil_selector');
 const selectorFamily = require('./recoil_values/Recoil_selectorFamily');
-<<<<<<< HEAD
-const readOnlySelector = require('./recoil_values/Recoil_readOnlySelector');
-const constSelector = require('./recoil_values/Recoil_const');
-const errorSelector = require('./recoil_values/Recoil_error');
-const Link = require('./components/Recoil_Link.react');
-=======
->>>>>>> ffdd2347
 const {
   noWait,
   waitForAll,
@@ -121,20 +105,4 @@
 
   // Other functions
   isRecoilValue,
-
-  // Convenience RecoilValues
-  atomFamily,
-  selectorFamily,
-  constSelector,
-  errorSelector,
-  readOnlySelector,
-
-  // Concurrency Helpers
-  noWait,
-  waitForNone,
-  waitForAny,
-  waitForAll,
-
-  // Components
-  Link_UNSTABLE: Link,
 };