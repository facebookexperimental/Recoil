--- conflicted
+++ resolved
@@ -298,18 +298,13 @@
     </>,
   );
 
-<<<<<<< HEAD
   if (mutableSourceIsExist()) {
-    expect(container.textContent).toEqual('loading');
-
-    act(() => jest.runAllTimers());
     await flushPromisesAndTimers();
     expect(container.textContent).toEqual('2');
 
     act(() => updateValue(1));
     expect(container.textContent).toEqual('loading');
 
-    act(() => jest.runAllTimers());
     await flushPromisesAndTimers();
     expect(container.textContent).toEqual('3');
   } else {
@@ -328,16 +323,6 @@
     await flushPromisesAndTimers();
     expect(container.textContent).toEqual('3');
   }
-=======
-  await flushPromisesAndTimers();
-  expect(container.textContent).toEqual('2');
-
-  act(() => updateValue(1));
-  expect(container.textContent).toEqual('loading');
-
-  await flushPromisesAndTimers();
-  expect(container.textContent).toEqual('3');
->>>>>>> 88a037b8
 });
 
 /* FIXME broken without new selector implementation
@@ -550,22 +535,14 @@
       <ReadComp />
     </>,
   );
-<<<<<<< HEAD
 
   if (mutableSourceIsExist()) {
     expect(commit).toHaveBeenCalledTimes(1);
     act(() => {
-      ReactDOM.unstable_batchedUpdates(() => {
+      batchUpdates(() => {
         updateValueA(1);
         updateValueB(1);
       });
-=======
-  expect(commit).toHaveBeenCalledTimes(1);
-  act(() => {
-    batchUpdates(() => {
-      updateValueA(1);
-      updateValueB(1);
->>>>>>> 88a037b8
     });
     expect(commit).toHaveBeenCalledTimes(2);
   } else {
@@ -595,22 +572,14 @@
       <ReadComp />
     </>,
   );
-<<<<<<< HEAD
 
   if (mutableSourceIsExist()) {
     expect(ReadComp).toHaveBeenCalledTimes(1);
     act(() => {
-      ReactDOM.unstable_batchedUpdates(() => {
+      batchUpdates(() => {
         updateValueA(1);
         updateValueB(1);
       });
-=======
-  expect(ReadComp).toHaveBeenCalledTimes(1);
-  act(() => {
-    batchUpdates(() => {
-      updateValueA(1);
-      updateValueB(1);
->>>>>>> 88a037b8
     });
     expect(ReadComp).toHaveBeenCalledTimes(2);
   } else {
@@ -636,22 +605,14 @@
       <ReadComp />
     </>,
   );
-<<<<<<< HEAD
 
   if (mutableSourceIsExist()) {
     expect(commit).toHaveBeenCalledTimes(1);
     act(() => {
-      ReactDOM.unstable_batchedUpdates(() => {
+      batchUpdates(() => {
         updateValueA(1);
         updateValueA(2);
       });
-=======
-  expect(commit).toHaveBeenCalledTimes(1);
-  act(() => {
-    batchUpdates(() => {
-      updateValueA(1);
-      updateValueA(2);
->>>>>>> 88a037b8
     });
     expect(commit).toHaveBeenCalledTimes(2);
   } else {
