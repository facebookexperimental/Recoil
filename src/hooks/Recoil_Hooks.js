--- conflicted
+++ resolved
@@ -584,30 +584,10 @@
   const storeRef = useStoreRef();
   return useCallback(
     (snapshot: Snapshot) => {
-<<<<<<< HEAD
-      batchUpdates(() => {
-        storeRef.current.replaceState(prevState => {
-          const nextState = snapshot.getStore_INTERNAL().getState().currentTree;
-
-          // Fire subscriptions for any atoms that changed values
-          const updatedKeys = new Set();
-          // Going through both seems to be more efficient than constructing a union set of keys
-          for (const keys of [
-            prevState.atomValues.keys(),
-            nextState.atomValues.keys(),
-          ]) {
-            for (const key of keys) {
-              if (
-                prevState.atomValues.get(key)?.contents !==
-                nextState.atomValues.get(key)?.contents
-              ) {
-                updatedKeys.add(key);
-              }
-=======
       const storeState = storeRef.current.getState();
       const prev = storeState.nextTree ?? storeState.currentTree;
       const next = snapshot.getStore_INTERNAL().getState().currentTree;
-      ReactDOM.unstable_batchedUpdates(() => {
+      batchUpdates(() => {
         const keysToUpdate = new Set();
         for (const keys of [prev.atomValues.keys(), next.atomValues.keys()]) {
           for (const key of keys) {
@@ -617,7 +597,6 @@
               getNode(key).shouldRestoreFromSnapshots
             ) {
               keysToUpdate.add(key);
->>>>>>> 05b7f600
             }
           }
         }
