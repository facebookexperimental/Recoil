/**
 * Copyright (c) Facebook, Inc. and its affiliates.
 *
 * This source code is licensed under the MIT license found in the
 * LICENSE file in the root directory of this source tree.
 *
 * @emails oncall+recoil
 * @flow strict-local
 * @format
 */
'use strict';

const gkx = require('../../util/Recoil_gkx');
gkx.setFail('recoil_async_selector_refactor');

const React = require('React');
const {useEffect, useState} = require('React');
const {act} = require('ReactTestUtils');
const atom = require('../Recoil_atom');
const {
  useRecoilCallback,
  useRecoilState,
  useRecoilValue,
  useRecoilValueLoadable,
  useSetRecoilState,
} = require('../../hooks/Recoil_Hooks');
const constSelector = require('../Recoil_constSelector');
const errorSelector = require('../Recoil_errorSelector');
const {
  getRecoilValueAsLoadable,
  setRecoilValue,
} = require('../../core/Recoil_RecoilValueInterface');
const selector = require('../Recoil_selector');
const {
  asyncSelector,
  makeStore,
  ReadsAtom,
  renderElements,
  resolvingAsyncSelector,
  flushPromisesAndTimers,
} = require('../../testing/Recoil_TestingUtils');
const {DefaultValue} = require('../../core/Recoil_Node');
const {mutableSourceIsExist} = require('../../util/Recoil_mutableSource');

let store;
beforeEach(() => {
  store = makeStore();
});

function get(recoilValue) {
  return getRecoilValueAsLoadable(store, recoilValue).contents;
}

function getError(recoilValue) {
  return getRecoilValueAsLoadable(store, recoilValue).errorOrThrow();
}

function set(recoilState, value) {
  setRecoilValue(store, recoilState, value);
}

function reset(recoilState) {
  setRecoilValue(store, recoilState, new DefaultValue());
}

test('useRecoilState - static selector', () => {
  const staticSel = constSelector('HELLO');
  const c = renderElements(<ReadsAtom atom={staticSel} />);
  expect(c.textContent).toEqual('"HELLO"');
});

test('selector get', () => {
  const staticSel = constSelector('HELLO');

  const selectorRO = selector({
    key: 'selector/get',
    get: ({get}) => get(staticSel),
  });

  expect(get(selectorRO)).toEqual('HELLO');
});

test('selector set', () => {
  const myAtom = atom({
    key: 'selector/set/atom',
    default: 'DEFAULT',
  });

  const selectorRW = selector({
    key: 'selector/set',
    get: ({get}) => get(myAtom),
    set: ({set}, newValue) =>
      set(
        myAtom,
        newValue instanceof DefaultValue ? newValue : 'SET: ' + newValue,
      ),
  });

  expect(get(selectorRW)).toEqual('DEFAULT');
  set(myAtom, 'SET ATOM');
  expect(get(selectorRW)).toEqual('SET ATOM');
  set(selectorRW, 'SET SELECTOR');
  expect(get(selectorRW)).toEqual('SET: SET SELECTOR');
  reset(selectorRW);
  expect(get(selectorRW)).toEqual('DEFAULT');
});

test('selector reset', () => {
  const myAtom = atom({
    key: 'selector/reset/atom',
    default: 'DEFAULT',
  });

  const selectorRW = selector({
    key: 'selector/reset',
    get: ({get}) => get(myAtom),
    set: ({reset}) => reset(myAtom),
  });

  expect(get(selectorRW)).toEqual('DEFAULT');
  set(myAtom, 'SET ATOM');
  expect(get(selectorRW)).toEqual('SET ATOM');
  set(selectorRW, 'SET SELECTOR');
  expect(get(selectorRW)).toEqual('DEFAULT');
});

test('useRecoilState - resolved async selector', async () => {
  const resolvingSel = resolvingAsyncSelector('HELLO');
  const c = renderElements(<ReadsAtom atom={resolvingSel} />);
  expect(c.textContent).toEqual('loading');
  act(() => jest.runAllTimers());
  await flushPromisesAndTimers();
  expect(c.textContent).toEqual('"HELLO"');
});

test('selector - evaluate to RecoilValue', () => {
  const atomA = atom({key: 'selector/const atom A', default: 'A'});
  const atomB = atom({key: 'selector/const atom B', default: 'B'});
  const inputAtom = atom({key: 'selector/input', default: 'a'});
  const mySelector = selector<string>({
    key: 'selector/output recoil value',
    get: ({get}) => (get(inputAtom) === 'a' ? atomA : atomB),
  });

  expect(get(mySelector)).toEqual('A');
  set(inputAtom, 'b');
  expect(get(mySelector)).toEqual('B');
});

test('selector - catching exceptions', () => {
  const throwingSel = errorSelector('MY ERROR');
  expect(get(throwingSel)).toBeInstanceOf(Error);

  const catchingSelector = selector({
    key: 'selector/catching selector',
    get: ({get}) => {
      try {
        return get(throwingSel);
      } catch (e) {
        expect(e instanceof Error).toBe(true);
        expect(e.message).toContain('MY ERROR');
        return 'CAUGHT';
      }
    },
  });
  expect(get(catchingSelector)).toEqual('CAUGHT');
});

test('selector - catching loads', () => {
  const loadingSel = resolvingAsyncSelector('READY');
  expect(get(loadingSel) instanceof Promise).toBe(true);

  const blockedSelector = selector({
    key: 'selector/blocked selector',
    get: ({get}) => get(loadingSel),
  });
  expect(get(blockedSelector) instanceof Promise).toBe(true);

  const bypassSelector = selector({
    key: 'selector/bypassing selector',
    get: ({get}) => {
      try {
        return get(loadingSel);
      } catch (promise) {
        expect(promise instanceof Promise).toBe(true);
        return 'BYPASS';
      }
    },
  });
  expect(get(bypassSelector)).toBe('BYPASS');
  act(() => jest.runAllTimers());
  expect(get(bypassSelector)).toEqual('READY');
});

test('useRecoilState - selector catching exceptions', () => {
  const throwingSel = errorSelector('MY ERROR');
  const c1 = renderElements(<ReadsAtom atom={throwingSel} />);
  expect(c1.textContent).toEqual('error');

  const catchingSelector = selector({
    key: 'useRecoilState/catching selector',
    get: ({get}) => {
      try {
        return get(throwingSel);
      } catch (e) {
        expect(e instanceof Error).toBe(true);
        expect(e.message).toContain('MY ERROR');
        return 'CAUGHT';
      }
    },
  });
  const c2 = renderElements(<ReadsAtom atom={catchingSelector} />);
  expect(c2.textContent).toEqual('"CAUGHT"');
});

test('useRecoilState - async selector', async () => {
  const resolvingSel = resolvingAsyncSelector('READY');

  // On first read it is blocked on the async selector
  const c1 = renderElements(<ReadsAtom atom={resolvingSel} />);
  expect(c1.textContent).toEqual('loading');

  // When that resolves the data is ready
  act(() => jest.runAllTimers());
  await flushPromisesAndTimers();
  expect(c1.textContent).toEqual('"READY"');
});

test('useRecoilState - selector blocked on dependency', async () => {
  const resolvingSel = resolvingAsyncSelector('READY');
  const blockedSelector = selector({
    key: 'useRecoilState/blocked selector',
    get: ({get}) => get(resolvingSel),
  });

  // On first read, the selectors dependency is still loading
  const c2 = renderElements(<ReadsAtom atom={blockedSelector} />);
  expect(c2.textContent).toEqual('loading');

  // When the dependency resolves, the data is ready
  act(() => jest.runAllTimers());
  await flushPromisesAndTimers();
  expect(c2.textContent).toEqual('"READY"');
});

test('useRecoilState - selector catching loads', async () => {
  const resolvingSel = resolvingAsyncSelector('READY');
  const bypassSelector = selector({
    key: 'useRecoilState/bypassing selector',
    get: ({get}) => {
      try {
        const value = get(resolvingSel);
        expect(value).toBe('READY');
        return value;
      } catch (promise) {
        expect(promise instanceof Promise).toBe(true);
        return 'BYPASS';
      }
    },
  });

  // On first read the dependency is not yet available, but the
  // selector catches and bypasses it.
  const c3 = renderElements(<ReadsAtom atom={bypassSelector} />);
  expect(c3.textContent).toEqual('"BYPASS"');

  // When the dependency does resolve, the selector re-evaluates
  // with the new data.
  act(() => jest.runAllTimers());
  expect(c3.textContent).toEqual('"READY"');
});

test('useRecoilState - selector catching all of 2 loads', async () => {
  const [resolvingSel1, res1] = asyncSelector();
  const [resolvingSel2, res2] = asyncSelector();

  const bypassSelector = selector({
    key: 'useRecoilState/bypassing selector all',
    get: ({get}) => {
      let ready = 0;
      try {
        const value1 = get(resolvingSel1);
        expect(value1).toBe('READY1');
        ready++;
        const value2 = get(resolvingSel2);
        expect(value2).toBe('READY2');
        ready++;
        return ready;
      } catch (promise) {
        expect(promise instanceof Promise).toBe(true);
        return ready;
      }
    },
  });

  // On first read the dependency is not yet available, but the
  // selector catches and bypasses it.
  const c3 = renderElements(<ReadsAtom atom={bypassSelector} />);
  expect(c3.textContent).toEqual('0');

  // After the first resolution, we're still waiting on the second
  res1('READY1');
  act(() => jest.runAllTimers());
  expect(c3.textContent).toEqual('1');

  // When both are available, we are done!
  res2('READY2');
  act(() => jest.runAllTimers());
  expect(c3.textContent).toEqual('2');
});

test('useRecoilState - selector catching any of 2 loads', async () => {
  const resolvingSel1 = resolvingAsyncSelector('READY');
  const resolvingSel2 = resolvingAsyncSelector('READY');
  const bypassSelector = selector({
    key: 'useRecoilState/bypassing selector any',
    get: ({get}) => {
      let ready = 0;
      for (const resolvingSel of [resolvingSel1, resolvingSel2]) {
        try {
          const value = get(resolvingSel);
          expect(value).toBe('READY');
          ready++;
        } catch (promise) {
          expect(promise instanceof Promise).toBe(true);
          ready = ready;
        }
      }
      return ready;
    },
  });

  // On first read the dependency is not yet available, but the
  // selector catches and bypasses it.
  const c3 = renderElements(<ReadsAtom atom={bypassSelector} />);
  expect(c3.textContent).toEqual('0');

  // Because both dependencies are tried, they should both resolve
  // in parallel after one event loop.
  act(() => jest.runAllTimers());
  expect(c3.textContent).toEqual('2');
});

// Test the ability to catch a promise for a pending dependency that we can
// then handle by returning an async promise.
test('useRecoilState - selector catching promise and resolving asynchronously', async () => {
  const [originalDep, resolveOriginal] = asyncSelector();
  const [bypassDep, resolveBypass] = asyncSelector();
  const catchPromiseSelector = selector({
    key: 'useRecoilState/catch then async',
    get: ({get}) => {
      try {
        return get(originalDep);
      } catch (promise) {
        expect(promise instanceof Promise).toBe(true);
        return bypassDep;
      }
    },
  });
  const c = renderElements(<ReadsAtom atom={catchPromiseSelector} />);

  expect(c.textContent).toEqual('loading');
  act(() => jest.runAllTimers());
  expect(c.textContent).toEqual('loading');
  resolveBypass('BYPASS');
  act(() => jest.runAllTimers());
  await flushPromisesAndTimers();
  expect(c.textContent).toEqual('"BYPASS"');
  resolveOriginal('READY');
  act(() => jest.runAllTimers());
  await flushPromisesAndTimers();
  expect(c.textContent).toEqual('"READY"');
});

// This tests ability to catch a pending result as a promise and
// that the promise resolves to the dependency's value and it is handled
// as an asynchronous selector
/* FIXME broken without new selector implementation
test('useRecoilState - selector catching promise 2', async () => {
  let dependencyPromiseTest;
  const resolvingSel = resolvingAsyncSelector('READY');
  const catchPromiseSelector = selector({
    key: 'useRecoilState/catch then async 2',
    get: ({get}) => {
      try {
        return get(resolvingSel);
      } catch (promise) {
        expect(promise instanceof Promise).toBe(true);
        dependencyPromiseTest = expect(promise).resolves.toHaveProperty(
          'value',
          'READY',
        );
        return promise.then(result => {
          expect(result).toHaveProperty('value', 'READY');
          return result.value + ' NOW';
        });
      }
    },
  });
  const c = renderElements(<ReadsAtom atom={catchPromiseSelector} />);

  expect(c.textContent).toEqual('loading');
  act(() => jest.runAllTimers());
  // NOTE!!!
  // The output here may be "READY NOW" if we optimize the selector to
  // cache the result of the async evaluation when the dependency is available
  // in the cache key with the dependency being available.  Currently it does not
  // So, when the dependency is ready and the component re-renders it will
  // re-evaluate.  At that point the dependency is now READY and thus we only
  // get READY and not READY NOW.
  // expect(c.textContent).toEqual('"READY NOW"');
  expect(c.textContent).toEqual('"READY"');

  // Test that the promise for the dependency that we got actually resolved
  // to the dependency's value.
  await dependencyPromiseTest;
});
*/

// Test that Recoil will throw an error with a useful debug message instead of
// infinite recurssion when there is a circular dependency
test('Detect circular dependencies', () => {
  const selectorA = selector({
    key: 'circular/A',
    get: ({get}) => get(selectorC),
  });
  const selectorB = selector({
    key: 'circular/B',
    get: ({get}) => get(selectorA),
  });
  const selectorC = selector({
    key: 'circular/C',
    get: ({get}) => get(selectorB),
  });
  const devStatus = window.__DEV__;
  window.__DEV__ = true;
  expect(get(selectorC)).toBeInstanceOf(Error);
  expect(getError(selectorC).message).toEqual(
    expect.stringContaining('circular/A'),
  );
  window.__DEV__ = devStatus;
});

/* FIXME broken without new selector implementation
test('selector is able to track dependencies discovered asynchronously', async () => {
  const anAtom = atom({key: 'atomTrackedAsync', default: 'Async Dep Value'});

  const selectorWithAsyncDeps = selector({
    key: 'selectorTrackDepsIncrementally',
    get: async ({get}) => {
      await Promise.resolve(); // needed to simulate discovering a dependency asynchronously

      return get(anAtom);
    },
  });

  let setAtom;

  function Component() {
    [, setAtom] = useRecoilState(anAtom);
    const selVal = useRecoilValue(selectorWithAsyncDeps);

    return selVal;
  }

  const container = renderElements(<Component />);

  expect(container.textContent).toEqual('loading');

  await act(() => get(selectorWithAsyncDeps));
  await flushPromisesAndTimers();

  expect(container.textContent).toEqual('Async Dep Value');

  act(() => setAtom('CHANGED Async Dep'));

  expect(container.textContent).toEqual('loading');

  await act(() => get(selectorWithAsyncDeps));
  await flushPromisesAndTimers();

  expect(container.textContent).toEqual('CHANGED Async Dep');
});
*/

/**
 * This test is an extension of the 'selector is able to track dependencies
 * discovered asynchronously' test: in addition to testing that a selector
 * responds to changes in dependencies that were discovered asynchronously, the
 * selector should run through the entire selector in response to those changes.
 */
/* FIXME broken without new selector implementation
test('selector should rerun entire selector when a dep changes', async () => {
  const resolvingSel1 = resolvingAsyncSelector(1);
  const resolvingSel2 = resolvingAsyncSelector(2);
  const anAtom3 = atom({key: 'atomTrackedAsync3', default: 3});

  const selectorWithAsyncDeps = selector({
    key: 'selectorNotCacheIncDeps',
    get: async ({get}) => {
      const val1 = get(resolvingSel1);

      await Promise.resolve();

      const val2 = get(resolvingSel2);

      await Promise.resolve();

      const val3 = get(anAtom3);

      return val1 + val2 + val3;
    },
  });

  let setAtom;

  function Component() {
    [, setAtom] = useRecoilState(anAtom3);
    const selVal = useRecoilValue(selectorWithAsyncDeps);

    return selVal;
  }

  const container = renderElements(<Component />);

  expect(container.textContent).toEqual('loading');

  await act(() => get(selectorWithAsyncDeps));
  act(() => jest.runAllTimers());

  expect(container.textContent).toEqual('6');

  act(() => setAtom(4));

  expect(container.textContent).toEqual('loading');

  await act(() => get(selectorWithAsyncDeps));
  act(() => jest.runAllTimers());

  expect(container.textContent).toEqual('7');
});
*/

/**
 * This test ensures that we are not running the selector's get() an unnecessary
 * number of times in response to async selectors resolving (i.e. by retrying
 * more times than we have to or creating numerous promises that retry).
 */
/* FIXME broken without new selector implementation
test('async selector runs the minimum number of times required', () => {
  const [asyncDep1, resolveAsyncDep1] = asyncSelector();
  const [asyncDep2, resolveAsyncDep2] = asyncSelector();

  let numTimesRan = 0;

  const selectorWithAsyncDeps = selector({
    key: 'selectorRunsMinTimes',
    get: async ({get}) => {
      numTimesRan++;
      return get(asyncDep1) + get(asyncDep2);
    },
  });

  const container = renderElements(<ReadsAtom atom={selectorWithAsyncDeps} />);

  expect(numTimesRan).toBe(1);

  resolveAsyncDep1('a');

  act(() => jest.runAllTimers());

  expect(numTimesRan).toBe(2);

  resolveAsyncDep2('b');

  act(() => jest.runAllTimers());

  expect(numTimesRan).toBe(3);
  expect(container.textContent).toEqual('"ab"');
});
*/

/* FIXME broken without new selector implementation
test('async selector with changing dependencies finishes execution using original state', async () => {
  const [asyncDep, resolveAsyncDep] = asyncSelector();
  const anAtom = atom({key: 'atomChangingDeps', default: 3});

  const anAsyncSelector = selector({
    key: 'selectorWithChangingDeps',
    get: ({get}) => {
      const atomValueBefore = get(anAtom);

      get(asyncDep);

      const atomValueAfter = get(anAtom);

      expect(atomValueBefore).toBe(atomValueAfter);

      return atomValueBefore + atomValueAfter;
    },
  });

  const promiseBeforeChangingAnything = get(anAsyncSelector);

  expect(promiseBeforeChangingAnything).toBeInstanceOf(Promise);

  set(anAtom, 10);

  const promiseAfterChangingAtom = get(anAsyncSelector);

  expect(promiseAfterChangingAtom).toBeInstanceOf(Promise);
  expect(promiseAfterChangingAtom).not.toBe(promiseBeforeChangingAnything);

  resolveAsyncDep('');

  await Promise.all([
    expect(promiseBeforeChangingAnything).resolves.toHaveProperty(
      'value',
      3 + 3,
    ),
    expect(promiseAfterChangingAtom).resolves.toHaveProperty('value', 10 + 10),
  ]);
});
*/

// Test that an async selector will resolve to its dependency's value
// when it provides the dependency from an async callback.
/* FIXME broken without new selector implementation
test('selector - dynamic getRecoilValue()', async () => {
  const sel2 = selector({
    key: 'MySelector2',
    get: async () => 'READY',
  });

  const sel1 = selector({
    key: 'MySelector',
    get: async ({get}) => {
      await Promise.resolve();
      return get(sel2);
    },
  });

  const el = renderElements(<ReadsAtom atom={sel1} />);
  expect(el.textContent).toEqual('loading');

  await act(() => get(sel1));
  act(() => jest.runAllTimers());

  expect(el.textContent).toEqual('"READY"');
});
*/

test('distinct loading dependencies are treated as distinct', async () => {
  const upstreamAtom = atom({
    key: 'distinct loading dependencies/upstreamAtom',
    default: 0,
  });
  const upstreamAsyncSelector = selector({
    key: 'distinct loading dependencies/upstreamAsyncSelector',
    get: ({get}) => Promise.resolve(get(upstreamAtom)),
  });
  const directSelector = selector({
    key: 'distinct loading dependencies/directSelector',
    get: ({get}) => get(upstreamAsyncSelector),
  });

  expect(get(directSelector) instanceof Promise).toBe(true);

  act(() => jest.runAllTimers());
  expect(get(directSelector)).toEqual(0);

  set(upstreamAtom, 1);
  expect(get(directSelector) instanceof Promise).toBe(true);

  act(() => jest.runAllTimers());
  expect(get(directSelector)).toEqual(1);
});

test('Selector deps are saved when a component mounts due to a non-recoil change at the same time that a selector is first read', () => {
  // Regression test for an issue where selector dependencies were not saved
  // in this circumstance. In this situation dependencies are discovered for
  // a selector when reading from a non-latest graph. This tests that these deps
  // are carried forward instead of being forgotten.
  let show, setShow, setAnotherAtom;
  function Parent() {
    [show, setShow] = useState(false);
    setAnotherAtom = useSetRecoilState(anotherAtom);
    if (show) {
      return <SelectorUser />;
    } else {
      return null;
    }
  }

  const anAtom = atom<number>({key: 'anAtom', default: 0});
  const anotherAtom = atom<number>({key: 'anotherAtom', default: 0});

  const aSelector = selector({
    key: 'aSelector',
    get: ({get}) => {
      return get(anAtom);
    },
  });

  function SelectorUser() {
    const setter = useSetRecoilState(anAtom);
    useEffect(() => {
      setter(1);
    });
    return useRecoilValue(aSelector);
  }

  const c = renderElements(<Parent />);

  expect(c.textContent).toEqual('');

  act(() => {
    setShow(true);
    setAnotherAtom(1);
  });

  expect(c.textContent).toEqual('1');
});

describe('Async selector resolution notifies all stores that read pending', () => {
  // Regression tests for #534: selectors used to only notify whichever store
  // originally caused a promise to be returned, not any stores that also read
  // the selector in that pending state.
  test('Selectors read in a snapshot notify all stores', async () => {
    // This version of the test uses the store inside of a Snapshot as its second store.
    const switchAtom = atom({
      key: 'notifiesAllStores/snapshots/switch',
      default: false,
    });
    const selectorA = selector({
      key: 'notifiesAllStores/snapshots/a',
      get: () => 'foo',
    });
    let resolve = _ => {
      throw new Error('error in test');
    };
    const selectorB = selector({
      key: 'notifiesAllStores/snapshots/b',
      get: async () =>
        new Promise(r => {
          resolve = r;
        }),
    });

    let doIt;

    function TestComponent() {
      const shouldQuery = useRecoilValue(switchAtom);
      const query = useRecoilValueLoadable(shouldQuery ? selectorB : selectorA);

      doIt = useRecoilCallback(({snapshot, set}) => () => {
        snapshot.getLoadable(selectorB); // cause query to be triggered in context of snapshot store
        set(switchAtom, true); // cause us to then read from the pending selector
      });

      return query.state === 'hasValue' ? query.contents : 'loading';
    }

    const c = renderElements(<TestComponent />);
    expect(c.textContent).toEqual('foo');

    act(doIt);
    expect(c.textContent).toEqual('loading');

    act(() => resolve('bar'));
    await act(flushPromisesAndTimers);
    await act(flushPromisesAndTimers);
    expect(c.textContent).toEqual('bar');
  });

  test('Selectors read in a another root notify all roots', async () => {
    // This version of the test uses another RecoilRoot as its second store
    const switchAtom = atom({
      key: 'notifiesAllStores/twoRoots/switch',
      default: false,
    });
    const selectorA = selector({
      key: 'notifiesAllStores/twoRoots/a',
      get: () => 'SELECTOR A',
    });
    let resolve = _ => {
      throw new Error('error in test');
    };
    const selectorB = selector({
      key: 'notifiesAllStores/twoRoots/b',
      get: async () =>
        new Promise(r => {
          resolve = r;
        }),
    });

    function TestComponent({
      setSwitch,
    }: {
      setSwitch: ((boolean) => void) => void,
    }) {
      const [shouldQuery, setShouldQuery] = useRecoilState(switchAtom);
      const query = useRecoilValueLoadable(shouldQuery ? selectorB : selectorA);
      setSwitch(setShouldQuery);
      return query.state === 'hasValue' ? query.contents : 'loading';
    }

<<<<<<< HEAD
    const rootA = renderElements(<TestComponent />);
    const rootB = renderElements(<TestComponent />);

    if (mutableSourceIsExist()) {
      expect(rootA.textContent).toEqual('foo');
      expect(rootB.textContent).toEqual('foo');

      expect(switches.length).toEqual(2);

      act(() => switches[0](true)); // cause rootA to read the selector
      expect(rootA.textContent).toEqual('loading');
      expect(rootB.textContent).toEqual('foo');

      act(() => switches[1](true)); // cause rootB to read the selector
      expect(rootA.textContent).toEqual('loading');
      expect(rootB.textContent).toEqual('loading');

      act(() => resolve('bar'));
      await flushPromisesAndTimers();
      expect(rootA.textContent).toEqual('bar');
      expect(rootB.textContent).toEqual('bar');
    }
=======
    let setRootASelector;
    const rootA = renderElements(
      <TestComponent
        setSwitch={setSelector => {
          setRootASelector = setSelector;
        }}
      />,
    );
    let setRootBSelector;
    const rootB = renderElements(
      <TestComponent
        setSwitch={setSelector => {
          setRootBSelector = setSelector;
        }}
      />,
    );

    expect(rootA.textContent).toEqual('SELECTOR A');
    expect(rootB.textContent).toEqual('SELECTOR A');

    act(() => setRootASelector(true)); // cause rootA to read the selector
    expect(rootA.textContent).toEqual('loading');
    expect(rootB.textContent).toEqual('SELECTOR A');

    act(() => setRootBSelector(true)); // cause rootB to read the selector
    expect(rootA.textContent).toEqual('loading');
    expect(rootB.textContent).toEqual('loading');

    act(() => resolve('SELECTOR B'));
    await flushPromisesAndTimers();
    expect(rootA.textContent).toEqual('SELECTOR B');
    expect(rootB.textContent).toEqual('SELECTOR B');
>>>>>>> 55f9717a
  });
});<|MERGE_RESOLUTION|>--- conflicted
+++ resolved
@@ -805,30 +805,6 @@
       return query.state === 'hasValue' ? query.contents : 'loading';
     }
 
-<<<<<<< HEAD
-    const rootA = renderElements(<TestComponent />);
-    const rootB = renderElements(<TestComponent />);
-
-    if (mutableSourceIsExist()) {
-      expect(rootA.textContent).toEqual('foo');
-      expect(rootB.textContent).toEqual('foo');
-
-      expect(switches.length).toEqual(2);
-
-      act(() => switches[0](true)); // cause rootA to read the selector
-      expect(rootA.textContent).toEqual('loading');
-      expect(rootB.textContent).toEqual('foo');
-
-      act(() => switches[1](true)); // cause rootB to read the selector
-      expect(rootA.textContent).toEqual('loading');
-      expect(rootB.textContent).toEqual('loading');
-
-      act(() => resolve('bar'));
-      await flushPromisesAndTimers();
-      expect(rootA.textContent).toEqual('bar');
-      expect(rootB.textContent).toEqual('bar');
-    }
-=======
     let setRootASelector;
     const rootA = renderElements(
       <TestComponent
@@ -846,21 +822,22 @@
       />,
     );
 
-    expect(rootA.textContent).toEqual('SELECTOR A');
-    expect(rootB.textContent).toEqual('SELECTOR A');
-
-    act(() => setRootASelector(true)); // cause rootA to read the selector
-    expect(rootA.textContent).toEqual('loading');
-    expect(rootB.textContent).toEqual('SELECTOR A');
-
-    act(() => setRootBSelector(true)); // cause rootB to read the selector
-    expect(rootA.textContent).toEqual('loading');
-    expect(rootB.textContent).toEqual('loading');
-
-    act(() => resolve('SELECTOR B'));
-    await flushPromisesAndTimers();
-    expect(rootA.textContent).toEqual('SELECTOR B');
-    expect(rootB.textContent).toEqual('SELECTOR B');
->>>>>>> 55f9717a
+    if (mutableSourceIsExist()) {
+      expect(rootA.textContent).toEqual('SELECTOR A');
+      expect(rootB.textContent).toEqual('SELECTOR A');
+
+      act(() => setRootASelector(true)); // cause rootA to read the selector
+      expect(rootA.textContent).toEqual('loading');
+      expect(rootB.textContent).toEqual('SELECTOR A');
+
+      act(() => setRootBSelector(true)); // cause rootB to read the selector
+      expect(rootA.textContent).toEqual('loading');
+      expect(rootB.textContent).toEqual('loading');
+
+      act(() => resolve('SELECTOR B'));
+      await flushPromisesAndTimers();
+      expect(rootA.textContent).toEqual('SELECTOR B');
+      expect(rootB.textContent).toEqual('SELECTOR B');
+    }
   });
 });