/**
 * Copyright 2004-present Facebook. All Rights Reserved.
 *
 * @emails oncall+perf_viz
 * @flow strict-local
 * @format
 */
'use strict';

import type {Loadable} from '../adt/Recoil_Loadable';
import type {RecoilValue, RecoilValueReadOnly} from '../core/Recoil_RecoilValue';

const isPromise = require('Recoil_isPromise');
const {
  loadableWithError,
  loadableWithPromise,
  loadableWithValue,
} = require('../adt/Recoil_Loadable');
const selectorFamily = require('./Recoil_selectorFamily');

<<<<<<< HEAD
const gkx = require('gkx');
=======
const gkx = require('../util/Recoil_gkx');
const isPromise = require('../util/Recoil_isPromise');
>>>>>>> fd46beeb

/////////////////
//  TRUTH TABLE
/////////////////
// Dependencies        waitForNone         waitForAny        waitForAll
//  [loading, loading]  [Promise, Promise]  Promise           Promise
//  [value, loading]    [value, Promise]    [value, Promise]  Promise
//  [value, value]      [value, value]      [value, value]    [value, value]
//
//  [error, loading]    [Error, Promise]    Promise           Error
//  [error, error]      [Error, Error]      Error             Error
//  [value, error]      [value, Error]      [value, Error]    Error

// Issue parallel requests for all dependencies and return the current
// status if they have results, have some error, or are still pending.
function concurrentRequests(getRecoilValue, deps) {
  const results = Array(deps.length).fill(undefined);
  const exceptions = Array(deps.length).fill(undefined);
  for (const [i, dep] of deps.entries()) {
    try {
      results[i] = getRecoilValue(dep);
    } catch (e) {
      // exceptions can either be Promises of pending results or real errors
      exceptions[i] = e;
    }
  }
  return [results, exceptions];
}

function isError(exp) {
  return exp != null && !isPromise(exp);
}

function unwrapDependencies(dependencies): $ReadOnlyArray<RecoilValue<mixed>> {
  return Array.isArray(dependencies)
    ? dependencies
    : Object.getOwnPropertyNames(dependencies).map(key => dependencies[key]);
}

function getValueFromLoadablePromiseResult(result) {
  if (result.hasOwnProperty('value')) {
    return result.value;
  }

  return result;
}

function wrapResults(dependencies, results) {
  return Array.isArray(dependencies)
    ? results
    : // Object.getOwnPropertyNames() has consistent key ordering with ES6
      Object.getOwnPropertyNames(dependencies).reduce(
        (out, key, idx) => ({...out, [key]: results[idx]}),
        {},
      );
}

function wrapLoadables(dependencies, results, exceptions) {
  const output = exceptions.map((exception, idx) =>
    exception == null
      ? loadableWithValue(results[idx])
      : isPromise(exception)
      ? loadableWithPromise(exception)
      : loadableWithError(exception),
  );
  return wrapResults(dependencies, output);
}

// Selector that requests all dependencies in parallel and immediatly returns
// current results without waiting.
const waitForNone: <
  RecoilValues:
    | $ReadOnlyArray<RecoilValueReadOnly<mixed>>
    | $ReadOnly<{[string]: RecoilValueReadOnly<mixed>, ...}>,
>(
  RecoilValues,
) => RecoilValueReadOnly<
  $ReadOnlyArray<Loadable<mixed>> | $ReadOnly<{[string]: Loadable<mixed>, ...}>,
> = selectorFamily({
  key: '__waitForNone',
  get: dependencies => ({get}) => {
    // Issue requests for all dependencies in parallel.
    const deps = unwrapDependencies(dependencies);
    const [results, exceptions] = concurrentRequests(get, deps);

    // Always return the current status of the results; never block.
    return wrapLoadables(dependencies, results, exceptions);
  },
});

// Selector that requests all dependencies in parallel and waits for at least
// one to be available before returning results.  It will only error if all
// dependencies have errors.
const waitForAny: <
  RecoilValues:
    | $ReadOnlyArray<RecoilValueReadOnly<mixed>>
    | $ReadOnly<{[string]: RecoilValueReadOnly<mixed>, ...}>,
>(
  RecoilValues,
) => RecoilValueReadOnly<
  $ReadOnlyArray<mixed> | $ReadOnly<{[string]: mixed, ...}>,
> = selectorFamily({
  key: '__waitForAny',
  get: dependencies => ({get}) => {
    // Issue requests for all dependencies in parallel.
    // Exceptions can either be Promises of pending results or real errors
    const deps = unwrapDependencies(dependencies);
    const [results, exceptions] = concurrentRequests(get, deps);

    // If any results are available, return the current status
    if (exceptions.some(exp => exp == null)) {
      return wrapLoadables(dependencies, results, exceptions);
    }

    // Since we are waiting for any results, only throw an error if all
    // dependencies have an error.  Then, throw the first one.
    if (exceptions.every(isError)) {
      throw exceptions.find(isError);
    }

    if (gkx('recoil_async_selector_refactor')) {
      // Otherwise, return a promise that will resolve when the next result is
      // available, whichever one happens to be next.  But, if all pending
      // dependencies end up with errors, then reject the promise.
      return new Promise((resolve, reject) => {
        for (const [i, exp] of exceptions.entries()) {
          if (isPromise(exp)) {
            exp
              .then(result => {
                results[i] = getValueFromLoadablePromiseResult(result);
                exceptions[i] = null;
                resolve(wrapLoadables(dependencies, results, exceptions));
              })
              .catch(error => {
                exceptions[i] = error;
                if (exceptions.every(isError)) {
                  reject(exceptions[0]);
                }
              });
          }
        }
      });
    } else {
      throw new Promise((resolve, reject) => {
        for (const [i, exp] of exceptions.entries()) {
          if (isPromise(exp)) {
            exp
              .then(result => {
                results[i] = result;
                exceptions[i] = null;
                resolve(wrapLoadables(dependencies, results, exceptions));
              })
              .catch(error => {
                exceptions[i] = error;
                if (exceptions.every(isError)) {
                  reject(exceptions[0]);
                }
              });
          }
        }
      });
    }
  },
});

// Selector that requests all dependencies in parallel and waits for all to be
// available before returning a value.  It will error if any dependencies error.
const waitForAll: <
  RecoilValues:
    | $ReadOnlyArray<RecoilValueReadOnly<mixed>>
    | $ReadOnly<{[string]: RecoilValueReadOnly<mixed>, ...}>,
>(
  RecoilValues,
) => RecoilValueReadOnly<
  $ReadOnlyArray<mixed> | $ReadOnly<{[string]: mixed, ...}>,
> = selectorFamily({
  key: '__waitForAll',
  get: dependencies => ({get}) => {
    // Issue requests for all dependencies in parallel.
    // Exceptions can either be Promises of pending results or real errors
    const deps = unwrapDependencies(dependencies);
    const [results, exceptions] = concurrentRequests(get, deps);

    // If all results are available, return the results
    if (exceptions.every(exp => exp == null)) {
      return wrapResults(dependencies, results);
    }

    // If we have any errors, throw the first error
    const error = exceptions.find(isError);
    if (error != null) {
      throw error;
    }

    if (gkx('recoil_async_selector_refactor')) {
      // Otherwise, return a promise that will resolve when all results are available
      return Promise.all(exceptions).then(results =>
        wrapResults(
          dependencies,
          results.map(getValueFromLoadablePromiseResult),
        ),
      );
    } else {
      throw Promise.all(exceptions).then(results =>
        wrapResults(dependencies, results),
      );
    }
  },
});

const noWait: (
  RecoilValue<mixed>,
) => RecoilValueReadOnly<Loadable<mixed>> = selectorFamily({
  key: '__noWait',
  get: dependency => ({get}) => {
    try {
      return loadableWithValue(get(dependency));
    } catch (exception) {
      return isPromise(exception)
        ? loadableWithPromise(exception)
        : loadableWithError(exception);
    }
  },
});

module.exports = {
  waitForNone,
  waitForAny,
  waitForAll,
  noWait,
};<|MERGE_RESOLUTION|>--- conflicted
+++ resolved
@@ -18,12 +18,8 @@
 } = require('../adt/Recoil_Loadable');
 const selectorFamily = require('./Recoil_selectorFamily');
 
-<<<<<<< HEAD
-const gkx = require('gkx');
-=======
 const gkx = require('../util/Recoil_gkx');
 const isPromise = require('../util/Recoil_isPromise');
->>>>>>> fd46beeb
 
 /////////////////
 //  TRUTH TABLE
