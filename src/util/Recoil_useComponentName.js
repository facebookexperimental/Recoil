--- conflicted
+++ resolved
@@ -29,15 +29,6 @@
         // with 'use'. We are only enabling this in dev for now, since once the
         // codebase is minified, the naming assumptions no longer hold true.
 
-<<<<<<< HEAD
-      const frames = stackTraceParser(new Error().stack);
-      for (const {methodName} of frames) {
-        // I observed cases where the frame was of the form 'Object.useXXX'
-        // hence why I'm searching for hooks following a word boundary
-        if (!methodName.match(/\buse[^\b]+$/)) {
-          return (nameRef.current = methodName);
-=======
-        // eslint-disable-next-line fb-www/no-new-error
         const frames = stackTraceParser(new Error().stack);
         for (const {methodName} of frames) {
           // I observed cases where the frame was of the form 'Object.useXXX'
@@ -45,18 +36,12 @@
           if (!methodName.match(/\buse[^\b]+$/)) {
             return (nameRef.current = methodName);
           }
->>>>>>> 9e375ef8
         }
         nameRef.current = null;
       }
       return nameRef.current ?? '<unable to determine component name>';
     }
   }
-<<<<<<< HEAD
-  return '<component name available only in dev mode>';
-};
-=======
   // @fb-only: return "<component name only available when both in dev mode and when passing GK 'recoil_infer_component_names'>";
   return "<component name not available>"; // @oss-only
-}
->>>>>>> 9e375ef8
+}