/**
 * Copyright (c) Facebook, Inc. and its affiliates.
 *
 * This source code is licensed under the MIT license found in the
 * LICENSE file in the root directory of this source tree.
 *
 * @emails oncall+recoil
 * @flow strict
 * @format
 */
'use strict';

import type {Loadable} from '../adt/Recoil_Loadable';

export type NodeKey = string;

// flowlint-next-line unclear-type:off
export type AtomValues = Map<NodeKey, Loadable<any>>;

type ComponentCallback = TreeState => void;

export type TreeState = $ReadOnly<{
  // Information about the TreeState itself:
  transactionMetadata: {...},

  // ATOMS
  dirtyAtoms: Set<NodeKey>,
  atomValues: AtomValues,
  nonvalidatedAtoms: Map<NodeKey, mixed>,

  // NODE GRAPH
  // Upstream Node dependencies
  nodeDeps: Map<NodeKey, Set<NodeKey>>,
  // Downstream Node subscriptions
  nodeToNodeSubscriptions: Map<NodeKey, Set<NodeKey>>,
  // TODO -- will soon move to StoreState
  nodeToComponentSubscriptions: Map<
    NodeKey,
    Map<number, [string, ComponentCallback]>,
  >,
}>;

// StoreState represents the state of a Recoil context. It is global and mutable.
// It is updated only during effects, except that the nextTree property is updated
// when atom values change and async requests resolve, and suspendedComponentResolvers
// is updated when components are suspended.
export type StoreState = {
  // The "current" TreeState being either directly read from (legacy) or passed
  // to useMutableSource (when in use). It is replaced with nextTree when
  // a transaction is completed or async request finishes:
  currentTree: TreeState,

  // The TreeState that is written to when during the course of a transaction
  // (generally equal to a React batch) when atom values are updated.
  nextTree: null | TreeState,

  // Node lifetimes
  knownAtoms: Set<NodeKey>,
  knownSelectors: Set<NodeKey>,

  // For observing transactions:
  +transactionSubscriptions: Map<number, (Store) => void>,
  +nodeTransactionSubscriptions: Map<NodeKey, Array<(Store) => void>>,

  // Callbacks to render external components that are subscribed to nodes
  // These are executed at the end of the transaction or asynchronously.
  +queuedComponentCallbacks: Array<ComponentCallback>,

  // Promise resolvers to wake any components we suspended with React Suspense
  +suspendedComponentResolvers: Set<() => void>,
};

export type Store = $ReadOnly<{
  getState: () => StoreState,
<<<<<<< HEAD
  replaceState: (
    (TreeState) => TreeState,
    shouldNotNotifyBatcher: ?boolean,
  ) => void,
  subscribeToTransactions: ((Store) => void) => {release: () => void},
=======
  replaceState: ((TreeState) => TreeState) => void,
  subscribeToTransactions: ((Store) => void, ?NodeKey) => {release: () => void},
>>>>>>> 845e0e42
  addTransactionMetadata: ({...}) => void,
  fireNodeSubscriptions: (
    updatedNodes: $ReadOnlySet<NodeKey>,
    when: 'enqueue' | 'now',
  ) => void,
}>;

export type StoreRef = {
  current: Store,
};

function makeEmptyTreeState(): TreeState {
  return {
    transactionMetadata: {},
    dirtyAtoms: new Set(),
    atomValues: new Map(),
    nonvalidatedAtoms: new Map(),
    nodeDeps: new Map(),
    nodeToNodeSubscriptions: new Map(),
    nodeToComponentSubscriptions: new Map(),
  };
}

function makeStoreState(treeState: TreeState): StoreState {
  return {
    currentTree: treeState,
    nextTree: null,
    knownAtoms: new Set(),
    knownSelectors: new Set(),
    transactionSubscriptions: new Map(),
    nodeTransactionSubscriptions: new Map(),
    queuedComponentCallbacks: [],
    suspendedComponentResolvers: new Set(),
  };
}

function makeEmptyStoreState(): StoreState {
  return makeStoreState(makeEmptyTreeState());
}

module.exports = {
  makeEmptyTreeState,
  makeEmptyStoreState,
  makeStoreState,
};<|MERGE_RESOLUTION|>--- conflicted
+++ resolved
@@ -72,16 +72,11 @@
 
 export type Store = $ReadOnly<{
   getState: () => StoreState,
-<<<<<<< HEAD
   replaceState: (
     (TreeState) => TreeState,
     shouldNotNotifyBatcher: ?boolean,
   ) => void,
-  subscribeToTransactions: ((Store) => void) => {release: () => void},
-=======
-  replaceState: ((TreeState) => TreeState) => void,
   subscribeToTransactions: ((Store) => void, ?NodeKey) => {release: () => void},
->>>>>>> 845e0e42
   addTransactionMetadata: ({...}) => void,
   fireNodeSubscriptions: (
     updatedNodes: $ReadOnlySet<NodeKey>,
