/**
 * Copyright (c) Facebook, Inc. and its affiliates.
 *
 * This source code is licensed under the MIT license found in the
 * LICENSE file in the root directory of this source tree.
 *
 * Return an atom whose state cannot vary independently but is derived from that
 * of other atoms. Whenever its dependency atoms change, it will re-evaluate
 * a function and pass along the result to any components or further selectors:
 *
 *    const exampleSelector = selector({
 *      key: 'example',
 *      get: ({get}) => {
 *        const a = get(atomA);
 *        const b = get(atomB);
 *        return a + b;
 *      },
 *    });
 *
 * In this example, the value of exampleSelector will be the sum of atomA and atomB.
 * This sum will be updated whenever either atomA or atomB changes. The value
 * returned by the function will be deeply frozen.
 *
 * The function is only reevaluated if the dependencies change and the selector
 * has a component subscribed to it (either directly or indirectly via other
 * selectors). By default, function results are cached, so if the same values
 * of the dependencies are seen again, the cached value will be returned instead
 * of the function being reevaluated. The caching behavior can be overridden
 * by providing the `cacheImplementation` option; this can be used to discard
 * old values or to provide different equality semantics.
 *
 * If the provided function returns a Promise, it will cause the value of the
 * atom to become unavailable until the promise resolves. This means that any
 * components subscribed to the selector will suspend. If the promise is rejected,
 * any subscribed components will throw the rejecting error during rendering.
 *
 * You can provide the `set` option to allow writing to the selector. This
 * should be used sparingly; maintain a conceptual separation between independent
 * state and derived values. The `set` function receives a function to set
 * upstream RecoilValues which can accept a value or an updater function.
 * The updater function provides parameters with the old value of the RecoilValue
 * as well as a get() function to read other RecoilValues.
 *
 *   const multiplierSelector = selector({
 *     key: 'multiplier',
 *     get: ({get}) => get(atomA) * 100,
 *     set: ({set, reset, get}, newValue) => set(atomA, newValue / 100),
 *   });
 *
 * @emails oncall+recoil
 * @flow strict-local
 * @format
 */
'use strict';

import type {Loadable, LoadingLoadableType} from '../adt/Recoil_Loadable';
import type {CachePolicy} from '../caches/Recoil_CachePolicy';
import type {
  NodeCacheRoute,
  TreeCacheImplementation,
} from '../caches/Recoil_TreeCacheImplementationType';
import type {StateID} from '../core/Recoil_Keys';
import type {DefaultValue} from '../core/Recoil_Node';
import type {
  RecoilState,
  RecoilValue,
  RecoilValueReadOnly,
} from '../core/Recoil_RecoilValue';
import type {RetainedBy} from '../core/Recoil_RetainedBy';
import type {AtomWrites, NodeKey, Store, TreeState} from '../core/Recoil_State';
import type {RecoilCallbackInterface} from '../hooks/Recoil_useRecoilCallback';
import type {
  GetRecoilValue,
  ResetRecoilState,
  SetRecoilState,
} from './Recoil_callbackTypes';

const {
  loadableWithError,
  loadableWithPromise,
  loadableWithValue,
} = require('../adt/Recoil_Loadable');
const treeCacheFromPolicy = require('../caches/Recoil_treeCacheFromPolicy');
const {
  getNodeLoadable,
  peekNodeLoadable,
  setNodeValue,
} = require('../core/Recoil_FunctionalCore');
const {saveDependencyMapToStore} = require('../core/Recoil_Graph');
const {
  DEFAULT_VALUE,
  RecoilValueNotReady,
  getConfigDeletionHandler,
  getNode,
  registerNode,
} = require('../core/Recoil_Node');
const {isRecoilValue} = require('../core/Recoil_RecoilValue');
const {
  markRecoilValueModified,
} = require('../core/Recoil_RecoilValueInterface');
const {retainedByOptionWithDefault} = require('../core/Recoil_Retention');
const {recoilCallback} = require('../hooks/Recoil_useRecoilCallback');
const deepFreezeValue = require('recoil-shared/util/Recoil_deepFreezeValue');
const err = require('recoil-shared/util/Recoil_err');
const gkx = require('recoil-shared/util/Recoil_gkx');
const invariant = require('recoil-shared/util/Recoil_invariant');
const isPromise = require('recoil-shared/util/Recoil_isPromise');
const nullthrows = require('recoil-shared/util/Recoil_nullthrows');
const {
  startPerfBlock,
} = require('recoil-shared/util/Recoil_PerformanceTimings');

type SelectorCallbackInterface<T> = $ReadOnly<{
  // TODO Technically this could be RecoilValueReadOnly, but trying to parameterize
  // it based on the selector type ran into problems which would lead to
  // dangerous error suppressions.
  node: RecoilState<T>,
  ...RecoilCallbackInterface,
}>;
export type GetCallback<T> = <Args: $ReadOnlyArray<mixed>, Return>(
  fn: (SelectorCallbackInterface<T>) => (...Args) => Return,
) => (...Args) => Return;

type BaseSelectorOptions = $ReadOnly<{
  key: string,

  dangerouslyAllowMutability?: boolean,
  retainedBy_UNSTABLE?: RetainedBy,
  cachePolicy_UNSTABLE?: CachePolicy,
}>;

export type ReadOnlySelectorOptions<T> = $ReadOnly<{
  ...BaseSelectorOptions,
  get: ({
    get: GetRecoilValue,
    getCallback: GetCallback<T>,
  }) => Promise<T> | RecoilValue<T> | T,
}>;

export type ReadWriteSelectorOptions<T> = $ReadOnly<{
  ...ReadOnlySelectorOptions<T>,
  set: (
    {set: SetRecoilState, get: GetRecoilValue, reset: ResetRecoilState},
    newValue: T | DefaultValue,
  ) => void,
}>;

export type SelectorOptions<T, P> =
  | ReadOnlySelectorOptions<T, P>
  | ReadWriteSelectorOptions<T, P>;

export type DepValues = Map<NodeKey, Loadable<mixed>>;

class Canceled {}
const CANCELED: Canceled = new Canceled();

/**
 * An ExecutionId is an arbitrary ID that lets us distinguish executions from
 * each other. This is necessary as we need a way of solving this problem:
 * "given 3 async executions, only update state for the 'latest' execution when
 * it finishes running regardless of when the other 2 finish". ExecutionIds
 * provide a convenient way of identifying executions so that we can track and
 * manage them over time.
 */
type ExecutionId = number;

/**
 * ExecutionInfo is useful for managing async work and resolving race
 * conditions. It keeps track of the following:
 *
 * 1. The dep values found so far for the latest running execution. This is
 *    useful for answering the question "given a new state, have any of the
 *    async execution's discovered dep values changed?"
 * 2. The latest loadable, which holds the loadable of the latest execution.
 *    This is important because we need to return this loadable when the
 *    selector's result is requested and there is a pending async execution. We
 *    are essentially caching the latest loading loadable without using the
 *    actual selector cache so that we can avoid creating cache keys that use
 *    partial dependencies (we never want to cache based on partial
 *    dependencies).
 * 3. The latest execution ID, which is needed to know whether or not an async
 *    execution is stale. At any point in time there may be any number of stale
 *    executions running, but there is only one 'latest' execution, which
 *    represents the execution that will make its way to the UI and make updates
 *    to global state when it finishes.
 */
type ExecutionInfo<T> = {
  depValuesDiscoveredSoFarDuringAsyncWork: DepValues,
  latestLoadable: LoadingLoadableType<T>,
  latestExecutionId: ExecutionId,
  stateVersion: StateID,
};

// An object to hold the current state for loading dependencies for a particular
// execution of a selector.  This is used for async selector handling to know
// which dependency was pending or if a user-promise was thrown.  An object is
// used instead of just a variable with the loadingDepKey so that if the
// selector is async we can still access the current state in a promise chain
// by updating the object reference.
type LoadingDepsState = {
  loadingDepKey: NodeKey | null,
  loadingDepPromise: Promise<mixed> | null,
};

const dependencyStack = []; // for detecting circular dependencies.
const waitingStores: Map<ExecutionId, Set<Store>> = new Map();

const getNewExecutionId: () => ExecutionId = (() => {
  let executionId = 0;
  return () => executionId++;
})();

/* eslint-disable no-redeclare */
declare function selector<T>(
  options: ReadOnlySelectorOptions<T>,
): RecoilValueReadOnly<T>;
declare function selector<T>(
  options: ReadWriteSelectorOptions<T>,
): RecoilState<T>;

function selector<T>(
  options: ReadOnlySelectorOptions<T> | ReadWriteSelectorOptions<T>,
): RecoilValue<T> {
  let recoilValue: ?RecoilValue<T> = null;

  const {key, get, cachePolicy_UNSTABLE: cachePolicy} = options;
  const set = options.set != null ? options.set : undefined; // flow
  if (__DEV__) {
    if (typeof key !== 'string') {
      throw err(
        'A key option with a unique string value must be provided when creating a selector.',
      );
    }
    if (typeof get !== 'function') {
      throw err(
        'Selectors must specify a get callback option to get the selector value.',
      );
    }
  }

  // This is every discovered dependency across all executions
  const discoveredDependencyNodeKeys = new Set();

  const cache: TreeCacheImplementation<Loadable<T>> = treeCacheFromPolicy(
    cachePolicy ?? {
      equality: 'reference',
      eviction: 'keep-all',
    },
  );

  const retainedBy = retainedByOptionWithDefault(options.retainedBy_UNSTABLE);

  const executionInfoMap: Map<Store, ExecutionInfo<T>> = new Map();
  let liveStoresCount = 0;

  function selectorIsLive() {
    return !gkx('recoil_memory_managament_2020') || liveStoresCount > 0;
  }

  function selectorInit(store: Store): () => void {
    store.getState().knownSelectors.add(key);
    liveStoresCount++;
    return () => {
      liveStoresCount--;
    };
  }

  function selectorShouldDeleteConfigOnRelease() {
    return getConfigDeletionHandler(key) !== undefined && !selectorIsLive();
  }

  function resolveAsync(
    store: Store,
    state: TreeState,
    executionId: ExecutionId,
    loadable: Loadable<T>,
    depValues: DepValues,
  ): void {
    setCache(state, loadable, depValues);
    setDepsInStore(store, state, new Set(depValues.keys()), executionId);
    notifyStoresOfResolvedAsync(store, executionId);
  }

  function notifyStoresOfResolvedAsync(
    store: Store,
    executionId: ExecutionId,
  ): void {
    if (isLatestExecution(store, executionId)) {
      clearExecutionInfo(store);
    }
    const stores = waitingStores.get(executionId);
    if (stores !== undefined) {
      for (const waitingStore of stores) {
        markRecoilValueModified(waitingStore, nullthrows(recoilValue));
      }
      waitingStores.delete(executionId);
    }
  }

  function markStoreWaitingForResolvedAsync(
    store: Store,
    executionId: ExecutionId,
  ): void {
    let stores = waitingStores.get(executionId);
    if (stores == null) {
      waitingStores.set(executionId, (stores = new Set()));
    }
    stores.add(store);
  }

  function getCachedNodeLoadable<TT>(
    store: Store,
    state: TreeState,
    nodeKey: NodeKey,
  ): Loadable<TT> {
    const isKeyPointingToSelector = store
      .getState()
      .knownSelectors.has(nodeKey);

    /**
     * It's important that we don't bypass calling getNodeLoadable for atoms
     * as getNodeLoadable has side effects in state
     */
    if (isKeyPointingToSelector && state.atomValues.has(nodeKey)) {
      return nullthrows(state.atomValues.get(nodeKey));
    }

    const loadable = getNodeLoadable(store, state, nodeKey);

    if (loadable.state !== 'loading' && isKeyPointingToSelector) {
      state.atomValues.set(nodeKey, loadable);
    }

    return loadable;
  }

  /**
   * This function attaches a then() and a catch() to a promise that was
   * returned from a selector's get() (either explicitly or implicitly by
   * running a function that uses the "async" keyword). If a selector's get()
   * returns a promise, we have two possibilities:
   *
   * 1. The promise will resolve, in which case it will have completely finished
   *    executing without any remaining pending dependencies. No more retries
   *    are needed and we can proceed with updating the cache and notifying
   *    subscribers (if it is the latest execution, otherwise only the cache
   *    will be updated and subscriptions will not be fired). This is the case
   *    handled by the attached then() handler.
   *
   * 2. The promise will throw because it either has an error or it came across
   *    an async dependency that has not yet resolved, in which case we will
   *    call wrapDepdencyPromise(), whose responsibility is to handle dependency
   *    promises. This case is handled by the attached catch() handler.
   *
   * Both branches will eventually resolve to the final result of the selector
   * (or an error if a real error occurred).
   *
   * The execution will run to completion even if it is stale, and its value
   * will be cached. But stale executions will not update global state or update
   * executionInfo as that is the responsibility of the 'latest' execution.
   *
   * Note this function should not be passed a promise that was thrown--AKA a
   * dependency promise. Dependency promises should be passed to
   * wrapPendingDependencyPromise()).
   */
  function wrapPendingPromise(
    store: Store,
    promise: Promise<T>,
    state: TreeState,
    depValues: DepValues,
    executionId: ExecutionId,
    loadingDepsState: LoadingDepsState,
  ): Promise<T> {
    return promise
      .then(value => {
        if (!selectorIsLive()) {
          // The selector was released since the request began; ignore the response.
          clearExecutionInfo(store);
          throw CANCELED;
        }

        const loadable = loadableWithValue(value);
        resolveAsync(store, state, executionId, loadable, depValues);
        return value;
      })
      .catch(errorOrPromise => {
        if (!selectorIsLive()) {
          // The selector was released since the request began; ignore the response.
          clearExecutionInfo(store);
          throw CANCELED;
        }

        updateExecutionInfoDepValues(store, executionId, depValues);

        if (isPromise(errorOrPromise)) {
          return wrapPendingDependencyPromise(
            store,
            errorOrPromise,
            state,
            depValues,
            executionId,
            loadingDepsState,
          );
        }

        const loadable = loadableWithError(errorOrPromise);
        resolveAsync(store, state, executionId, loadable, depValues);
        throw errorOrPromise;
      });
  }

  /**
   * This function attaches a then() and a catch() to a promise that was
   * thrown from a selector's get(). If a selector's get() throws a promise,
   * we have two possibilities:
   *
   * 1. The promise will resolve, meaning one of our selector's dependencies is
   *    now available and we should "retry" our get() by running it again. This
   *    is the case handled by the attached then() handler.
   *
   * 2. The promise will throw because something went wrong with the dependency
   *    promise (in other words a real error occurred). This case is handled by
   *    the attached catch() handler. If the dependency promise throws, it is
   *    _always_ a real error and not another dependency promise (any dependency
   *    promises would have been handled upstream).
   *
   * The then() branch will eventually resolve to the final result of the
   * selector (or an error if a real error occurs), and the catch() will always
   * resolve to an error because the dependency promise is a promise that was
   * wrapped upstream, meaning it will only resolve to its real value or to a
   * real error.
   *
   * The execution will run to completion even if it is stale, and its value
   * will be cached. But stale executions will not update global state or update
   * executionInfo as that is the responsibility of the 'latest' execution.
   *
   * Note this function should not be passed a promise that was returned from
   * get(). The intention is that this function is only passed promises that
   * were thrown due to a pending dependency. Promises returned by get() should
   * be passed to wrapPendingPromise() instead.
   */
  function wrapPendingDependencyPromise(
    store: Store,
    promise: Promise<mixed>,
    state: TreeState,
    existingDeps: DepValues,
    executionId: ExecutionId,
    loadingDepsState: LoadingDepsState,
  ): Promise<T> {
    return promise
      .then(resolvedDep => {
        if (!selectorIsLive()) {
          // The selector was released since the request began; ignore the response.
          clearExecutionInfo(store);
          throw CANCELED;
        }

        // Check if we are handling a pending Recoil dependency or if the user
        // threw their own Promise to "suspend" a selector evaluation.  We need
        // to check that the loadingDepPromise actually matches the promise that
        // we caught in case the selector happened to catch the promise we threw
        // for a pending Recoil dependency from `getRecoilValue()` and threw
        // their own promise instead.
        if (
          loadingDepsState.loadingDepKey != null &&
          loadingDepsState.loadingDepPromise === promise
        ) {
          /**
           * Note for async atoms, this means we are changing the atom's value
           * in the store for the given version. This should be alright because
           * the version of state is now stale and a new version will have
           * already been triggered by the atom being resolved (see this logic
           * in Recoil_atom.js)
           */
          state.atomValues.set(
            loadingDepsState.loadingDepKey,
            loadableWithValue(resolvedDep),
          );
        } else {
          /**
           * If resolvedDepKey is not defined, the promise was a user-thrown
           * promise. User-thrown promises are an advanced feature and they
           * should be avoided in almost all cases. Using `loadable.map()` inside
           * of selectors for loading loadables and then throwing that mapped
           * loadable's promise is an example of a user-thrown promise.
           *
           * When we hit a user-thrown promise, we have to bail out of an optimization
           * where we bypass calculating selector cache keys for selectors that
           * have been previously seen for a given state (these selectors are saved in
           * state.atomValues) to avoid stale state as we have no way of knowing
           * what state changes happened (if any) in result to the promise resolving.
           *
           * Ideally we would only bail out selectors that are in the chain of
           * dependencies for this selector, but there's currently no way to get
           * a full list of a selector's downstream nodes because the state that
           * is executing may be a discarded tree (so store.getGraph(state.version)
           * will be empty), and the full dep tree may not be in the selector
           * caches in the case where the selector's cache was cleared. To solve
           * for this we would have to keep track of all running selector
           * executions and their downstream deps. Because this only covers edge
           * cases, that complexity might not be justifyable.
           */
          store.getState().knownSelectors.forEach(nodeKey => {
            state.atomValues.delete(nodeKey);
          });
        }

        /**
         * Optimization: Now that the dependency has resolved, let's try hitting
         * the cache in case the dep resolved to a value we have previously seen.
         *
         * TODO:
         * Note this optimization is not perfect because it only prevents re-executions
         * _after_ the point where an async dependency is found. Any code leading
         * up to the async dependency may have run unnecessarily. The ideal case
         * would be to wait for the async dependency to resolve first, check the
         * cache, and prevent _any_ execution of the selector if the resulting
         * value of the dependency leads to a path that is found in the cache.
         * The ideal case is more difficult to implement as it would require that
         * we capture and wait for the the async dependency right after checking
         * the cache. The current approach takes advantage of the fact that running
         * the selector already has a code path that lets us exit early when
         * an async dep resolves.
         */
        const cachedLoadable = getValFromCacheAndUpdatedDownstreamDeps(
          store,
          state,
        );
        if (cachedLoadable && cachedLoadable.state !== 'loading') {
          /**
           * This has to notify stores of a resolved async, even if there is no
           * current pending execution for the following case:
           * 1) A component renders with this pending loadable.
           * 2) The upstream dependency resolves.
           * 3) While processing some other selector it reads this one, such as
           *    while traversing its dependencies.  At this point it gets the
           *    new resolved value synchronously and clears the current
           *    execution ID.  The component wasn't getting the value itself,
           *    though, so it still has the pending loadable.
           * 4) When this code executes the current execution id was cleared
           *    and it wouldn't notify the component of the new value.
           *
           * I think this is only an issue with "early" rendering since the
           * components got their value using the in-progress execution.
           * We don't have a unit test for this case yet.  I'm not sure it is
           * necessary with recoil_concurrent_support mode.
           */
          if (
            isLatestExecution(store, executionId) ||
            getExecutionInfo(store) == null
          ) {
            notifyStoresOfResolvedAsync(store, executionId);
          }

          if (cachedLoadable.state === 'hasValue') {
            return cachedLoadable.contents;
          } else {
            throw cachedLoadable.contents;
          }
        }

        /**
         * If this execution is stale, let's check to see if there is some in
         * progress execution with a matching state. If we find a match, then
         * we can take the value from that in-progress execution. Note this may
         * sound like an edge case, but may be very common in cases where a
         * loading dependency resolves from loading to having a value (thus
         * possibly triggering a re-render), and React re-renders before the
         * chained .then() functions run, thus starting a new execution as the
         * dep has changed value. Without this check we will run the selector
         * twice (once in the new execution and once again in this .then(), so
         * this check is necessary to keep unnecessary re-executions to a
         * minimum).
         *
         * Also note this code does not check across all executions that may be
         * running. It only optimizes for the _latest_ execution per store as
         * we currently do not maintain a list of all currently running executions.
         * This means in some cases we may run selectors more than strictly
         * necessary when there are multiple executions running for the same
         * selector. This may be a valid tradeoff as checking for dep changes
         * across all in-progress executions may take longer than just
         * re-running the selector. This will be app-dependent, and maybe in the
         * future we can make the behavior configurable. An ideal fix may be
         * to extend the tree cache to support caching loading states.
         */
        if (!isLatestExecution(store, executionId)) {
          const executionInfo = getExecutionInfoOfInProgressExecution(state);
          if (executionInfo?.latestLoadable.state === 'loading') {
            /**
             * Returning promise here without wrapping as the wrapper logic was
             * already done upstream when this promise was generated.
             */
            return executionInfo.latestLoadable.contents;
          }
        }

        // Retry the selector evaluation now that the dependency has resolved
        const [loadable, depValues] = evaluateSelectorGetter(
          store,
          state,
          executionId,
        );

        updateExecutionInfoDepValues(store, executionId, depValues);

        if (loadable.state !== 'loading') {
          resolveAsync(store, state, executionId, loadable, depValues);
        }

        if (loadable.state === 'hasError') {
          throw loadable.contents;
        }
        return loadable.contents;
      })
      .catch(error => {
        // The selector was released since the request began; ignore the response.
        if (error instanceof Canceled) {
          throw CANCELED;
        }
        if (!selectorIsLive()) {
          clearExecutionInfo(store);
          throw CANCELED;
        }

        const loadable = loadableWithError(error);
        resolveAsync(store, state, executionId, loadable, existingDeps);
        throw error;
      });
  }

  function setDepsInStore(
    store: Store,
    state: TreeState,
    deps: Set<NodeKey>,
    executionId: ?ExecutionId,
  ): void {
    if (
      isLatestExecution(store, executionId) ||
      state.version === store.getState()?.currentTree?.version ||
      state.version === store.getState()?.nextTree?.version
    ) {
      saveDependencyMapToStore(
        new Map([[key, deps]]),
        store,
        store.getState()?.nextTree?.version ??
          store.getState().currentTree.version,
      );
      deps.forEach(nodeKey => discoveredDependencyNodeKeys.add(nodeKey));
    }
  }

  function evaluateSelectorGetter(
    store: Store,
    state: TreeState,
    executionId: ExecutionId,
  ): [Loadable<T>, DepValues] {
    const endPerfBlock = startPerfBlock(key); // TODO T63965866: use execution ID here
    let gateCallback = true;
    const finishEvaluation = () => {
      endPerfBlock();
      gateCallback = false;
    };

    let result;
    let resultIsError = false;
    let loadable: Loadable<T>;
    const loadingDepsState: LoadingDepsState = {
      loadingDepKey: null,
      loadingDepPromise: null,
    };

    const depValues = new Map();

    /**
     * Starting a fresh set of deps that we'll be using to update state. We're
     * starting a new set versus adding it in existing state deps because
     * the version of state that we update deps for may be a more recent version
     * than the version the selector was called with. This is because the latest
     * execution will update the deps of the current/latest version of state (
     * this is safe to do because the fact that the selector is the latest
     * execution means the deps we discover below are our best guess at the
     * deps for the current/latest state in the store)
     */
    const deps = new Set();

    function getRecoilValue<S>(dep: RecoilValue<S>): S {
      const {key: depKey} = dep;

      deps.add(depKey);

      const depLoadable = getCachedNodeLoadable(store, state, depKey);

      depValues.set(depKey, depLoadable);

      switch (depLoadable.state) {
        case 'hasValue':
          return depLoadable.contents;
        case 'hasError':
          throw depLoadable.contents;
        case 'loading':
          loadingDepsState.loadingDepKey = depKey;
          loadingDepsState.loadingDepPromise = depLoadable.contents;
          throw depLoadable.contents;
      }
      throw err('Invalid Loadable state');
    }

    const getCallback = <Args: $ReadOnlyArray<mixed>, Return>(
      fn: (SelectorCallbackInterface<T>) => (...Args) => Return,
    ): ((...Args) => Return) => {
      return (...args) => {
        if (gateCallback) {
          throw err(
            'Callbacks from getCallback() should only be called asynchronously after the selector is evalutated.  It can be used for selectors to return objects with callbacks that can work with Recoil state without a subscription.',
          );
        }
        invariant(recoilValue != null, 'Recoil Value can never be null');
        return recoilCallback<Args, Return, {node: RecoilState<T>}>(
          store,
          fn,
          args,
          {node: (recoilValue: any)}, // flowlint-line unclear-type:off
        );
      };
    };

    try {
      result = get({get: getRecoilValue, getCallback});
      result = isRecoilValue(result) ? getRecoilValue(result) : result;

      if (isPromise(result)) {
        result = wrapPendingPromise(
          store,
          result,
          state,
          depValues,
          executionId,
          loadingDepsState,
        ).finally(finishEvaluation);
      } else {
        finishEvaluation();
      }
    } catch (errorOrDepPromise) {
      result = errorOrDepPromise;

      if (isPromise(result)) {
        result = wrapPendingDependencyPromise(
          store,
          result,
          state,
          depValues,
          executionId,
          loadingDepsState,
        ).finally(finishEvaluation);
      } else {
        resultIsError = true;
        finishEvaluation();
      }
    }

    if (resultIsError) {
      loadable = loadableWithError(result);
    } else if (isPromise(result)) {
      loadable = loadableWithPromise<T>(result);
    } else {
      loadable = loadableWithValue<T>(result);
    }

<<<<<<< HEAD
    if (loadable.state !== 'loading') {
      maybeFreezeValue(loadable.contents);
    }

    setDepsInStore(store, state, deps, executionId);
=======
>>>>>>> 2d52b14a
    return [loadable, depValues];
  }

  function getValFromCacheAndUpdatedDownstreamDeps(
    store: Store,
    state: TreeState,
  ): ?Loadable<T> {
    const depsAfterCacheDone = new Set();
    const executionInfo = getExecutionInfo(store);

    let cachedVal;
    try {
      cachedVal = cache.get(
        nodeKey => {
          invariant(
            typeof nodeKey === 'string',
            'Cache nodeKey is type string',
          );

          const loadable = getCachedNodeLoadable(store, state, nodeKey);

          return loadable.contents;
        },
        {
          onNodeVisit: node => {
            if (node.type === 'branch' && node.nodeKey !== key) {
              depsAfterCacheDone.add(node.nodeKey);
            }
          },
        },
      );
    } catch (error) {
      throw err(
        `Problem with cache lookup for selector "${key}": ${error.message}`,
      );
    }

    /**
     * Ensure store contains correct dependencies if we hit the cache so that
     * the store deps and cache are in sync for a given state. This is important
     * because store deps are normally updated when new executions are created,
     * but cache hits don't trigger new executions but they still _may_ signifiy
     * a change in deps in the store if the store deps for this state are empty
     * or stale.
     */
    if (cachedVal) {
      setDepsInStore(
        store,
        state,
        depsAfterCacheDone,
        executionInfo?.latestExecutionId,
      );
    }

    return cachedVal;
  }

  /**
   * FIXME: dep keys should take into account the state of the loadable to
   * prevent the edge case where a loadable with an error and a loadable with
   * an error as a value are treated as the same thing incorrectly. For example
   * these two should be treated differently:
   *
   * selector({key: '', get: () => new Error('hi')});
   * selector({key: '', get () => {throw new Error('hi')}});
   *
   * With current implementation they are treated the same
   */
  function depValuesToDepRoute(depValues: DepValues): NodeCacheRoute {
    return Array.from(depValues.entries()).map(([depKey, valLoadable]) => [
      depKey,
      valLoadable.contents,
    ]);
  }

  function getValFromRunningNewExecutionAndUpdatedDeps(
    store: Store,
    state: TreeState,
  ): Loadable<T> {
    const newExecutionId = getNewExecutionId();

    const [loadable, newDepValues] = evaluateSelectorGetter(
      store,
      state,
      newExecutionId,
    );

    /**
     * Conditionally updates the cache with a given loadable.
     *
     * We only cache loadables that are not loading because our cache keys are
     * based on dep values, which are in an unfinished state for loadables that
     * have a 'loading' state (new deps may be discovered while the selector
     * runs its async code). We never want to cache partial dependencies b/c it
     * could lead to errors, such as prematurely returning the result based on a
     * partial list of deps-- we need the full list of deps to ensure that we
     * are returning the correct result from cache.
     */
    if (loadable.state === 'loading') {
      setExecutionInfo(store, newExecutionId, loadable, newDepValues, state);
      markStoreWaitingForResolvedAsync(store, newExecutionId);
    } else {
      clearExecutionInfo(store);
      setCache(state, loadable, newDepValues);
    }

    return loadable;
  }

  /**
   * Given a tree state, this function returns the "selector result", which is
   * defined as a size-2 tuple of [DependencyMap, Loadable<T>].
   *
   * The selector's get() function will only be re-evaluated if _both_ of the
   * following statements are true:
   *
   * 1. The current dep values from the given state produced a cache key that
   *    was not found in the cache.
   * 2. There is no currently running async execution OR there is an
   *    async execution that is running, but after comparing the dep values in
   *    the given state with the dep values that the execution has discovered so
   *    far we find that at least one dep value has changed, in which case we
   *    start a new execution (the previously running execution will continue to
   *    run to completion, but only the new execution will be deemed the
   *    'latest' execution, meaning it will be the only execution that will
   *    update global state when it is finished. Any non-latest executions will
   *    run to completion and update the selector cache but not global state).
   */
  function getSelectorValAndUpdatedDeps(
    store: Store,
    state: TreeState,
  ): Loadable<T> {
    const cachedVal = getValFromCacheAndUpdatedDownstreamDeps(store, state);

    if (cachedVal != null) {
      clearExecutionInfo(store);
      return cachedVal;
    }

    const inProgressExecutionInfo =
      getExecutionInfoOfInProgressExecution(state);

    // FIXME: this won't work with custom caching b/c it uses separate cache
    if (inProgressExecutionInfo != null) {
      if (inProgressExecutionInfo.latestLoadable?.state === 'loading') {
        markStoreWaitingForResolvedAsync(
          store,
          nullthrows(inProgressExecutionInfo.latestExecutionId),
        );
      }

      // FIXME: check after the fact to see if we made the right choice by waiting
      return nullthrows(inProgressExecutionInfo.latestLoadable);
    }

    return getValFromRunningNewExecutionAndUpdatedDeps(store, state);
  }

  /**
   * Searches execution info across all stores to see if there is an in-progress
   * execution whose dependency values match the values of the requesting store.
   */
  function getExecutionInfoOfInProgressExecution(
    state: TreeState,
  ): ?ExecutionInfo<T> {
    const [, executionInfo] =
      Array.from(executionInfoMap.entries()).find(([store, execInfo]) => {
        return (
          execInfo.latestLoadable != null &&
          execInfo.latestExecutionId != null &&
          !haveAsyncDepsChanged(store, state)
        );
      }) ?? [];

    return executionInfo;
  }

  const mapOfCheckedVersions = new Map();

  function haveAsyncDepsChanged(store: Store, state: TreeState): boolean {
    const executionInfo = getExecutionInfo(store);

    const oldDepValues =
      executionInfo?.depValuesDiscoveredSoFarDuringAsyncWork ?? new Map();

    const cachedDepValuesCheckedForThisVersion = Array(
      (mapOfCheckedVersions.get(state.version) ?? new Map()).entries(),
    );

    const isCachedVersionSame =
      mapOfCheckedVersions.has(state.version) &&
      cachedDepValuesCheckedForThisVersion.length === oldDepValues.size &&
      cachedDepValuesCheckedForThisVersion.every(([nodeKey, nodeVal]) => {
        return oldDepValues.get(nodeKey) === nodeVal;
      });

    if (
      oldDepValues == null ||
      state.version === executionInfo?.stateVersion ||
      isCachedVersionSame
    ) {
      return false;
    }

    mapOfCheckedVersions.set(state.version, new Map(oldDepValues));

    return Array.from(oldDepValues).some(([nodeKey, oldVal]) => {
      const loadable = getCachedNodeLoadable(store, state, nodeKey);

      return loadable.contents !== oldVal.contents;
    });
  }

  function getExecutionInfo(store: Store): ?ExecutionInfo<T> {
    return executionInfoMap.get(store);
  }

  /**
   * This function will update the selector's execution info when the selector
   * has either finished running an execution or has started a new execution. If
   * the given loadable is in a 'loading' state, the intention is that a new
   * execution has started. Otherwise, the intention is that an execution has
   * just finished.
   */
  function setExecutionInfo(
    store: Store,
    newExecutionId: ExecutionId,
    loadable: LoadingLoadableType<T>,
    depValues: DepValues,
    state: TreeState,
  ) {
    executionInfoMap.set(store, {
      depValuesDiscoveredSoFarDuringAsyncWork: depValues,
      latestExecutionId: newExecutionId,
      latestLoadable: loadable,
      stateVersion: state.version,
    });
  }

  function updateExecutionInfoDepValues(
    store: Store,
    executionId: ExecutionId,
    depValues: DepValues,
  ) {
    if (isLatestExecution(store, executionId)) {
      const executionInfo = getExecutionInfo(store);
      if (executionInfo != null) {
        executionInfo.depValuesDiscoveredSoFarDuringAsyncWork = depValues;
      }
    }
  }

  function clearExecutionInfo(store: Store) {
    executionInfoMap.delete(store);
  }

  function isLatestExecution(store: Store, executionId): boolean {
    return executionId === getExecutionInfo(store)?.latestExecutionId;
  }

  function setCache(
    state: TreeState,
    loadable: Loadable<T>,
    depValues: DepValues,
  ) {
    if (__DEV__) {
      if (
        loadable.state !== 'loading' &&
        Boolean(options.dangerouslyAllowMutability) === false
      ) {
        deepFreezeValue(loadable.contents);
      }
    }

    state.atomValues.set(key, loadable);
    try {
      cache.set(depValuesToDepRoute(depValues), loadable);
    } catch (error) {
      throw err(
        `Problem with setting cache for selector "${key}": ${error.message}`,
      );
    }
  }

  function detectCircularDependencies(fn) {
    if (dependencyStack.includes(key)) {
      const message = `Recoil selector has circular dependencies: ${dependencyStack
        .slice(dependencyStack.indexOf(key))
        .join(' \u2192 ')}`;
      return loadableWithError(err(message));
    }
    dependencyStack.push(key);
    try {
      return fn();
    } finally {
      dependencyStack.pop();
    }
  }

  function selectorPeek(store: Store, state: TreeState): ?Loadable<T> {
    return cache.get(nodeKey => {
      invariant(typeof nodeKey === 'string', 'Cache nodeKey is type string');
      return peekNodeLoadable(store, state, nodeKey)?.contents;
    });
  }

  function selectorGet(store: Store, state: TreeState): Loadable<T> {
    return detectCircularDependencies(() =>
      getSelectorValAndUpdatedDeps(store, state),
    );
  }

  function invalidateSelector(state: TreeState) {
    state.atomValues.delete(key);
  }

  function clearSelectorCache(store: Store, treeState: TreeState) {
    invariant(recoilValue != null, 'Recoil Value can never be null');
    for (const nodeKey of discoveredDependencyNodeKeys) {
      const node = getNode(nodeKey);
      node.clearCache?.(store, treeState);
    }
    discoveredDependencyNodeKeys.clear();
    invalidateSelector(treeState);
    cache.clear();
    markRecoilValueModified(store, recoilValue);
  }

  if (set != null) {
    /**
     * ES5 strict mode prohibits defining non-top-level function declarations,
     * so don't use function declaration syntax here
     */
    const selectorSet = (store, state, newValue): AtomWrites => {
      let syncSelectorSetFinished = false;
      const writes: AtomWrites = new Map();

      function getRecoilValue<S>({key: depKey}: RecoilValue<S>): S {
        if (syncSelectorSetFinished) {
          throw err('Recoil: Async selector sets are not currently supported.');
        }

        const loadable = getCachedNodeLoadable(store, state, depKey);

        if (loadable.state === 'hasValue') {
          return loadable.contents;
        } else if (loadable.state === 'loading') {
          throw new RecoilValueNotReady(depKey);
        } else {
          throw loadable.contents;
        }
      }

      function setRecoilState<S>(
        recoilState: RecoilState<S>,
        valueOrUpdater: S | DefaultValue | ((S, GetRecoilValue) => S),
      ) {
        if (syncSelectorSetFinished) {
          throw err('Recoil: Async selector sets are not currently supported.');
        }

        const setValue =
          typeof valueOrUpdater === 'function'
            ? // cast to any because we can't restrict type S from being a function itself without losing support for opaque types
              // flowlint-next-line unclear-type:off
              (valueOrUpdater: any)(getRecoilValue(recoilState))
            : valueOrUpdater;

        const upstreamWrites = setNodeValue(
          store,
          state,
          recoilState.key,
          setValue,
        );

        upstreamWrites.forEach((v, k) => writes.set(k, v));
      }

      function resetRecoilState<S>(recoilState: RecoilState<S>) {
        setRecoilState(recoilState, DEFAULT_VALUE);
      }

      const ret = set(
        // $FlowFixMe[incompatible-call]
        {set: setRecoilState, get: getRecoilValue, reset: resetRecoilState},
        newValue,
      );

      // set should be a void method, but if the user makes it `async`, then it
      // will return a Promise, which we don't currently support.
      if (ret !== undefined) {
        throw isPromise(ret)
          ? err('Recoil: Async selector sets are not currently supported.')
          : err('Recoil: selector set should be a void function.');
      }
      syncSelectorSetFinished = true;

      return writes;
    };

    return (recoilValue = registerNode<T>({
      key,
      nodeType: 'selector',
      peek: selectorPeek,
      get: selectorGet,
      set: selectorSet,
      init: selectorInit,
      invalidate: invalidateSelector,
      clearCache: clearSelectorCache,
      shouldDeleteConfigOnRelease: selectorShouldDeleteConfigOnRelease,
      dangerouslyAllowMutability: options.dangerouslyAllowMutability,
      shouldRestoreFromSnapshots: false,
      retainedBy,
    }));
  } else {
    return (recoilValue = registerNode<T>({
      key,
      nodeType: 'selector',
      peek: selectorPeek,
      get: selectorGet,
      init: selectorInit,
      invalidate: invalidateSelector,
      clearCache: clearSelectorCache,
      shouldDeleteConfigOnRelease: selectorShouldDeleteConfigOnRelease,
      dangerouslyAllowMutability: options.dangerouslyAllowMutability,
      shouldRestoreFromSnapshots: false,
      retainedBy,
    }));
  }
}

/* eslint-enable no-redeclare */

module.exports = selector;<|MERGE_RESOLUTION|>--- conflicted
+++ resolved
@@ -766,14 +766,7 @@
       loadable = loadableWithValue<T>(result);
     }
 
-<<<<<<< HEAD
-    if (loadable.state !== 'loading') {
-      maybeFreezeValue(loadable.contents);
-    }
-
     setDepsInStore(store, state, deps, executionId);
-=======
->>>>>>> 2d52b14a
     return [loadable, depValues];
   }
 
