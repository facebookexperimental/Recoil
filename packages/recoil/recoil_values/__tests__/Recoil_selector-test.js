/**
 * Copyright (c) Facebook, Inc. and its affiliates.
 *
 * This source code is licensed under the MIT license found in the
 * LICENSE file in the root directory of this source tree.
 *
 * @emails oncall+recoil
 * @flow strict-local
 * @format
 */
'use strict';

import type {Loadable} from '../../adt/Recoil_Loadable';
import type {RecoilValue} from '../../core/Recoil_RecoilValue';

const {
  getRecoilTestFn,
} = require('recoil-shared/__test_utils__/Recoil_TestingUtils');

let store,
  atom,
  noWait,
  act,
  constSelector,
  errorSelector,
  getRecoilValueAsLoadable,
  setRecoilValue,
  selector,
  asyncSelector,
  resolvingAsyncSelector,
  flushPromisesAndTimers,
  DefaultValue,
  freshSnapshot;

const testRecoil = getRecoilTestFn(() => {
  const {
    makeStore,
  } = require('recoil-shared/__test_utils__/Recoil_TestingUtils');

  ({act} = require('ReactTestUtils'));
  atom = require('../Recoil_atom');
  constSelector = require('../Recoil_constSelector');
  errorSelector = require('../Recoil_errorSelector');
  ({
    getRecoilValueAsLoadable,
    setRecoilValue,
  } = require('../../core/Recoil_RecoilValueInterface'));
  selector = require('../Recoil_selector');
  ({freshSnapshot} = require('../../core/Recoil_Snapshot'));
  ({
    asyncSelector,
    resolvingAsyncSelector,
    flushPromisesAndTimers,
  } = require('recoil-shared/__test_utils__/Recoil_TestingUtils'));
  ({noWait} = require('../Recoil_WaitFor'));
  ({DefaultValue} = require('../../core/Recoil_Node'));

  store = makeStore();
});

function getLoadable<T>(recoilValue: RecoilValue<T>): Loadable<T> {
  return getRecoilValueAsLoadable(store, recoilValue);
}

function getValue<T>(recoilValue: RecoilValue<T>): T {
  return (getLoadable(recoilValue).contents: any); // flowlint-line unclear-type:off
}

function getPromise<T>(recoilValue: RecoilValue<T>): Promise<T> {
  return getLoadable(recoilValue).promiseOrThrow();
}

function getError(recoilValue): Error {
  const error = getLoadable(recoilValue).errorOrThrow();
  if (!(error instanceof Error)) {
    throw new Error('Expected error to be instance of Error');
  }
  return error;
}

function setValue(recoilState, value) {
  setRecoilValue(store, recoilState, value);
  // $FlowFixMe[unsafe-addition]
  // $FlowFixMe[cannot-write]
  store.getState().currentTree.version++;
}

function resetValue(recoilState) {
  setRecoilValue(store, recoilState, new DefaultValue());
  // $FlowFixMe[unsafe-addition]
  // $FlowFixMe[cannot-write]
  store.getState().currentTree.version++;
}

testRecoil('selector get', () => {
  const staticSel = constSelector('HELLO');

  const selectorRO = selector({
    key: 'selector/get',
    get: ({get}) => get(staticSel),
  });

  expect(getValue(selectorRO)).toEqual('HELLO');
});

testRecoil('selector set', () => {
  const myAtom = atom({
    key: 'selector/set/atom',
    default: 'DEFAULT',
  });

  const selectorRW = selector({
    key: 'selector/set',
    get: ({get}) => get(myAtom),
    set: ({set}, newValue) =>
      set(
        myAtom,
        newValue instanceof DefaultValue ? newValue : 'SET: ' + newValue,
      ),
  });

  expect(getValue(selectorRW)).toEqual('DEFAULT');
  setValue(myAtom, 'SET ATOM');
  expect(getValue(selectorRW)).toEqual('SET ATOM');
  setValue(selectorRW, 'SET SELECTOR');
  expect(getValue(selectorRW)).toEqual('SET: SET SELECTOR');
  resetValue(selectorRW);
  expect(getValue(selectorRW)).toEqual('DEFAULT');
});

testRecoil('selector reset', () => {
  const myAtom = atom({
    key: 'selector/reset/atom',
    default: 'DEFAULT',
  });

  const selectorRW = selector({
    key: 'selector/reset',
    get: ({get}) => get(myAtom),
    set: ({reset}) => reset(myAtom),
  });

  expect(getValue(selectorRW)).toEqual('DEFAULT');
  setValue(myAtom, 'SET ATOM');
  expect(getValue(selectorRW)).toEqual('SET ATOM');
  setValue(selectorRW, 'SET SELECTOR');
  expect(getValue(selectorRW)).toEqual('DEFAULT');
});

testRecoil('selector - evaluate to RecoilValue', () => {
  const atomA = atom({key: 'selector/const atom A', default: 'A'});
  const atomB = atom({key: 'selector/const atom B', default: 'B'});
  const inputAtom = atom({key: 'selector/input', default: 'a'});
  const mySelector = selector<string>({
    key: 'selector/output recoil value',
    get: ({get}) => (get(inputAtom) === 'a' ? atomA : atomB),
  });

  expect(getValue(mySelector)).toEqual('A');
  setValue(inputAtom, 'b');
  expect(getValue(mySelector)).toEqual('B');
});

describe('Catching Deps', () => {
  testRecoil('selector - catching exceptions', () => {
    const throwingSel = errorSelector('MY ERROR');
    expect(getValue(throwingSel)).toBeInstanceOf(Error);

    const catchingSelector = selector({
      key: 'selector/catching selector',
      get: ({get}) => {
        try {
          return get(throwingSel);
        } catch (e) {
          expect(e instanceof Error).toBe(true);
          expect(e.message).toContain('MY ERROR');
          return 'CAUGHT';
        }
      },
    });
    expect(getValue(catchingSelector)).toEqual('CAUGHT');
  });

  testRecoil('selector - catching exception (non Error)', () => {
    const throwingSel = selector({
      key: '__error/non Error thrown',
      get: () => {
        // eslint-disable-next-line no-throw-literal
        throw 'MY ERROR';
      },
    });

    const catchingSelector = selector({
      key: 'selector/catching selector',
      get: ({get}) => {
        try {
          return get(throwingSel);
        } catch (e) {
          expect(e).toBe('MY ERROR');
          return 'CAUGHT';
        }
      },
    });

    expect(getValue(catchingSelector)).toEqual('CAUGHT');
  });

  testRecoil('selector - catching loads', () => {
    const loadingSel = resolvingAsyncSelector('READY');
    expect(getValue(loadingSel) instanceof Promise).toBe(true);

    const blockedSelector = selector({
      key: 'selector/blocked selector',
      get: ({get}) => get(loadingSel),
    });
    expect(getValue(blockedSelector) instanceof Promise).toBe(true);

    const bypassSelector = selector({
      key: 'selector/bypassing selector',
      get: ({get}) => {
        try {
          return get(loadingSel);
        } catch (promise) {
          expect(promise instanceof Promise).toBe(true);
          return 'BYPASS';
        }
      },
    });
<<<<<<< HEAD

    let setAtom;

    function Component() {
      [, setAtom] = useRecoilState(anAtom3);
      const selVal = useRecoilValue(selectorWithAsyncDeps);

      return selVal;
    }

    const container = renderElements(<Component />);

    expect(container.textContent).toEqual('loading');

    await flushPromisesAndTimers();

    // HACK: not sure why but these are needed in OSS
    await flushPromisesAndTimers();
    await flushPromisesAndTimers();
    await flushPromisesAndTimers();
    await flushPromisesAndTimers();

    expect(container.textContent).toEqual('6');

    act(() => setAtom(4));

    expect(container.textContent).toEqual('loading');

    await flushPromisesAndTimers();
    await flushPromisesAndTimers();
    await flushPromisesAndTimers();

    expect(container.textContent).toEqual('7');
  },
);

testRecoil('selector dep changed on async flying', async () => {
  const resolvingSel1 = resolvingAsyncSelector(1);
  const resolvingSel2 = resolvingAsyncSelector(2);
  const anAtom3 = atom({key: 'atomTrackedAsync3', default: 3});

  const selectorWithAsyncDeps = selector({
    key: 'selectorDepChangeOnResolving',
    get: async ({get}) => {
      const val1 = get(resolvingSel1);

      await Promise.resolve();

      const val3 = get(anAtom3);

      const val2 = get(resolvingSel2);
      await Promise.resolve();

      return val1 + val2 + val3;
    },
  });

  let setAtom;

  function Component() {
    [, setAtom] = useRecoilState(anAtom3);
    const selVal = useRecoilValue(selectorWithAsyncDeps);

    return selVal;
  }

  const container = renderElements(<Component />);

  expect(container.textContent).toEqual('loading');

  await flushPromisesAndTimers();

  act(() => setAtom(4));
  // HACK: not sure why but these are needed in OSS
  await flushPromisesAndTimers();
  await flushPromisesAndTimers();
  await flushPromisesAndTimers();
  await flushPromisesAndTimers();

  expect(container.textContent).toEqual('7');
});

testRecoil("Updating with same value doesn't rerender", ({gks}) => {
  if (!gks.includes('recoil_suppress_rerender_in_callback')) {
    return;
  }

  const myAtom = atom({
    key: 'selector same value rerender / atom',
    default: {value: 'DEFAULT'},
  });
  const mySelector = selector({
    key: 'selector - same value rerender',
    get: ({get}) => get(myAtom).value,
=======
    expect(getValue(bypassSelector)).toBe('BYPASS');
    act(() => jest.runAllTimers());
    expect(getValue(bypassSelector)).toEqual('READY');
>>>>>>> 2d52b14a
  });
});

describe('Dependencies', () => {
  // Test that Recoil will throw an error with a useful debug message instead of
  // infinite recurssion when there is a circular dependency
  testRecoil('Detect circular dependencies', () => {
    const selectorA = selector({
      key: 'circular/A',
      get: ({get}) => get(selectorC),
    });
    const selectorB = selector({
      key: 'circular/B',
      get: ({get}) => get(selectorA),
    });
    const selectorC = selector({
      key: 'circular/C',
      get: ({get}) => get(selectorB),
    });
    const devStatus = window.__DEV__;
    window.__DEV__ = true;
    expect(getValue(selectorC)).toBeInstanceOf(Error);
    expect(getError(selectorC).message).toEqual(
      expect.stringContaining('circular/A'),
    );
    window.__DEV__ = devStatus;
  });

  testRecoil(
    'distinct loading dependencies are treated as distinct',
    async () => {
      const upstreamAtom = atom({
        key: 'distinct loading dependencies/upstreamAtom',
        default: 0,
      });
      const upstreamAsyncSelector = selector({
        key: 'distinct loading dependencies/upstreamAsyncSelector',
        get: ({get}) => Promise.resolve(get(upstreamAtom)),
      });
      const directSelector = selector({
        key: 'distinct loading dependencies/directSelector',
        get: ({get}) => get(upstreamAsyncSelector),
      });

      expect(getValue(directSelector) instanceof Promise).toBe(true);

      act(() => jest.runAllTimers());
      expect(getValue(directSelector)).toEqual(0);

      setValue(upstreamAtom, 1);
      expect(getValue(directSelector) instanceof Promise).toBe(true);

      act(() => jest.runAllTimers());
      expect(getValue(directSelector)).toEqual(1);
    },
  );

  testRecoil(
    'selector - kite pattern runs only necessary selectors',
    async () => {
      const aNode = atom({
        key: 'aNode',
        default: true,
      });

      let bNodeRunCount = 0;
      const bNode = selector({
        key: 'bNode',
        get: ({get}) => {
          bNodeRunCount++;
          const a = get(aNode);
          return String(a);
        },
      });

      let cNodeRunCount = 0;
      const cNode = selector({
        key: 'cNode',
        get: ({get}) => {
          cNodeRunCount++;
          const a = get(aNode);
          return String(Number(a));
        },
      });

      let dNodeRunCount = 0;
      const dNode = selector({
        key: 'dNode',
        get: ({get}) => {
          dNodeRunCount++;
          const value = get(aNode) ? get(bNode) : get(cNode);
          return value.toUpperCase();
        },
      });

      let dNodeValue = getValue(dNode);
      expect(dNodeValue).toEqual('TRUE');
      expect(bNodeRunCount).toEqual(1);
      expect(cNodeRunCount).toEqual(0);
      expect(dNodeRunCount).toEqual(1);

      setValue(aNode, false);
      dNodeValue = getValue(dNode);
      expect(dNodeValue).toEqual('0');
      expect(bNodeRunCount).toEqual(1);
      expect(cNodeRunCount).toEqual(1);
      expect(dNodeRunCount).toEqual(2);
    },
  );

  testRecoil(
    'selector does not re-run to completion when one of its async deps resolves to a previously cached value',
    async () => {
      const testSnapshot = freshSnapshot();
      testSnapshot.retain();

      const atomA = atom({
        key: 'atomc-rerun-opt-test',
        default: -3,
      });

      const selectorB = selector({
        key: 'selb-rerun-opt-test',
        get: async ({get}) => {
          await Promise.resolve();

          return Math.abs(get(atomA));
        },
      });

      let numTimesCStartedToRun = 0;
      let numTimesCRanToCompletion = 0;

      const selectorC = selector({
        key: 'sela-rerun-opt-test',
        get: ({get}) => {
          numTimesCStartedToRun++;

          const ret = get(selectorB);

          /**
           * The placement of numTimesCRan is important as this optimization
           * prevents the execution of selectorC _after_ the point where the
           * selector execution hits a known path of dependencies. In other words,
           * the lines prior to the get(selectorB) will run twice, but the lines
           * following get(selectorB) should only run once given that we are
           * setting up this test so that selectorB resolves to a previously seen
           * value the second time that it runs.
           */
          numTimesCRanToCompletion++;

          return ret;
        },
      });

      testSnapshot.getLoadable(selectorC);

      /**
       * Run selector chain so that selectorC is cached with a dep of selectorB
       * set to "3"
       */
      await flushPromisesAndTimers();

      const loadableA = testSnapshot.getLoadable(selectorC);

      expect(loadableA.contents).toBe(3);
      expect(numTimesCRanToCompletion).toBe(1);

      /**
       * It's expected that C started to run twice so far (the first is the first
       * time that the selector was called and suspended, the second was when B
       * resolved and C re-ran because of the async dep resolution)
       */
      expect(numTimesCStartedToRun).toBe(2);

      const mappedSnapshot = testSnapshot.map(({set}) => {
        set(atomA, 3);
      });

      mappedSnapshot.getLoadable(selectorC);

      /**
       * Run selector chain so that selectorB recalculates as a result of atomA
       * being changed to "3"
       */
      mappedSnapshot.retain();
      await flushPromisesAndTimers();

      const loadableB = mappedSnapshot.getLoadable(selectorC);

      expect(loadableB.contents).toBe(3);

      /**
       * If selectors are correctly optimized, selectorC will not re-run because
       * selectorB resolved to "3", which is a value that selectorC has previously
       * cached for its selectorB dependency.
       */
      expect(numTimesCRanToCompletion).toBe(1);

      /**
       * TODO:
       * in the ideal case this should be:
       *
       * expect(numTimesCStartedToRun).toBe(2);
       */
      expect(numTimesCStartedToRun).toBe(3);
    },
  );

  testRecoil(
    'async dep that changes from loading to value triggers re-execution',
    async () => {
      const baseAtom = atom({
        key: 'baseAtom',
        default: 0,
      });

      const asyncSel = selector({
        key: 'asyncSel',
        get: ({get}) => {
          const atomVal = get(baseAtom);

          if (atomVal === 0) {
            return new Promise(() => {});
          }

          return atomVal;
        },
      });

      const selWithAsyncDep = selector({
        key: 'selWithAsyncDep',
        get: ({get}) => {
          return get(asyncSel);
        },
      });

      const snapshot = freshSnapshot();
      snapshot.retain();

      const loadingValLoadable = snapshot.getLoadable(selWithAsyncDep);

      expect(loadingValLoadable.state).toBe('loading');

      const mappedSnapshot = snapshot.map(({set}) => {
        set(baseAtom, 10);
      });

      const newAtomVal = mappedSnapshot.getLoadable(baseAtom);

      expect(newAtomVal.valueMaybe()).toBe(10);

      const valLoadable = mappedSnapshot.getLoadable(selWithAsyncDep);

      expect(valLoadable.valueMaybe()).toBe(10);
    },
  );
});

testRecoil('async set not supported', async () => {
  const myAtom = atom({
    key: 'selector / async not supported / other atom',
    default: 'DEFAULT',
  });

  const mySelector = selector({
    key: 'selector / async set not supported / async set method',
    get: () => myAtom,
    // Set should not be async, this test checks that it throws an error.
    // $FlowExpectedError
    set: async ({set, reset}, newVal) => {
      await Promise.resolve();
      newVal instanceof DefaultValue ? reset(myAtom) : set(myAtom, 'SET');
    },
  });

  let setAttempt, resetAttempt;
  const mySelector2 = selector({
    key: 'selector / async set not supported / async upstream call',
    get: () => myAtom,
    set: ({set, reset}, newVal) => {
      if (newVal instanceof DefaultValue) {
        resetAttempt = new Promise.resolve().then(() => {
          reset(myAtom);
        });
      } else {
        setAttempt = new Promise.resolve().then(() => {
          set(myAtom, 'SET');
        });
      }
    },
  });

  const testSnapshot = freshSnapshot();
  testSnapshot.retain();
  expect(() =>
    testSnapshot.map(({set}) => {
      set(mySelector, 'SET');
    }),
  ).toThrow();
  expect(() =>
    testSnapshot.map(({reset}) => {
      reset(mySelector);
    }),
  ).toThrow();
  const setSnapshot = testSnapshot.map(({set, reset}) => {
    set(mySelector2, 'SET');
    reset(mySelector2);
  });
  setSnapshot.retain();

  await flushPromisesAndTimers();
  expect(setSnapshot.getLoadable(mySelector2).contents).toEqual('DEFAULT');
  await expect(setAttempt).rejects.toThrowError();
  await expect(resetAttempt).rejects.toThrowError();
});

describe('User-thrown promises', () => {
  testRecoil(
    'selectors with user-thrown loadable promises execute to completion as expected',
    async () => {
      const [asyncDep, resolveAsyncDep] = asyncSelector<string, void>();

      const selWithUserThrownPromise = selector({
        key: 'selWithUserThrownPromise',
        get: ({get}) => {
          const loadable = get(noWait(asyncDep));

          if (loadable.state === 'loading') {
            throw loadable.toPromise();
          }

          return loadable.valueOrThrow();
        },
      });

      const loadable = getLoadable(selWithUserThrownPromise);
      const promise = loadable.toPromise();

      expect(loadable.state).toBe('loading');

      resolveAsyncDep('RESOLVED');

      await flushPromisesAndTimers();

      const val: mixed = await promise;

      expect(val).toBe('RESOLVED');
    },
  );

  testRecoil(
    'selectors with user-thrown loadable promises execute to completion as expected',
    async () => {
      const myAtomA = atom({
        key: 'myatoma selectors user-thrown promise',
        default: 'A',
      });

      const myAtomB = atom({
        key: 'myatomb selectors user-thrown promise',
        default: 'B',
      });

      let isResolved = false;
      let resolve = () => {};

      const myPromise = new Promise(localResolve => {
        resolve = () => {
          isResolved = true;
          localResolve();
        };
      });

      const selWithUserThrownPromise = selector({
        key: 'selWithUserThrownPromise',
        get: ({get}) => {
          const a = get(myAtomA);

          if (!isResolved) {
            throw myPromise;
          }

          const b = get(myAtomB);

          return `${a}${b}`;
        },
      });

      const loadable = getLoadable(selWithUserThrownPromise);
      const promise = loadable.toPromise();

      expect(loadable.state).toBe('loading');

      resolve();

      await flushPromisesAndTimers();

      const val: mixed = await promise;

      expect(val).toBe('AB');
    },
  );

  testRecoil(
    'selectors with nested user-thrown loadable promises execute to completion as expected',
    async () => {
      const [asyncDep, resolveAsyncDep] = asyncSelector<string, void>();

      const selWithUserThrownPromise = selector({
        key: 'selWithUserThrownPromise',
        get: ({get}) => {
          const loadable = get(noWait(asyncDep));

          if (loadable.state === 'loading') {
            throw loadable.toPromise();
          }

          return loadable.valueOrThrow();
        },
      });

      const selThatDependsOnSelWithUserThrownPromise = selector({
        key: 'selThatDependsOnSelWithUserThrownPromise',
        get: ({get}) => get(selWithUserThrownPromise),
      });

      const loadable = getLoadable(selThatDependsOnSelWithUserThrownPromise);
      const promise = loadable.toPromise();

      expect(loadable.state).toBe('loading');

      resolveAsyncDep('RESOLVED');

      await flushPromisesAndTimers();

      const val: mixed = await promise;

      expect(val).toBe('RESOLVED');
    },
  );
});

testRecoil('selectors cannot mutate values in get() or set()', () => {
  const devStatus = window.__DEV__;
  window.__DEV__ = true;

  const userState = atom({
    key: 'userState',
    default: {
      name: 'john',
      address: {
        road: '103 road',
        nested: {
          value: 'someNestedValue',
        },
      },
    },
  });

  const userSelector = selector({
    key: 'userSelector',
    get: ({get}) => {
      const user = get(userState);

      user.address.road = '301 road';

      return user;
    },
    set: ({set, get}) => {
      const user = get(userState);

      user.address.road = 'narrow road';

      return set(userState, user);
    },
  });

  const testSnapshot = freshSnapshot();
  testSnapshot.retain();

  expect(() =>
    testSnapshot.map(({set}) => {
      set(userSelector, {
        name: 'matt',
        address: {
          road: '103 road',
          nested: {
            value: 'someNestedValue',
          },
        },
      });
    }),
  ).toThrow();

  expect(testSnapshot.getLoadable(userSelector).state).toBe('hasError');

  window.__DEV__ = devStatus;
});

describe('getCallback', () => {
  testRecoil('Selector getCallback', async () => {
    const myAtom = atom({
      key: 'selector - getCallback atom',
      default: 'DEFAULT',
    });
    const mySelector = selector({
      key: 'selector - getCallback',
      get: ({getCallback}) => {
        return {
          onClick: getCallback(
            ({snapshot}) =>
              async () =>
                await snapshot.getPromise(myAtom),
          ),
        };
      },
    });

    const menuItem = getValue(mySelector);
    expect(getValue(myAtom)).toEqual('DEFAULT');
    await expect(menuItem.onClick()).resolves.toEqual('DEFAULT');

    act(() => setValue(myAtom, 'SET'));
    expect(getValue(myAtom)).toEqual('SET');
    await expect(menuItem.onClick()).resolves.toEqual('SET');

    act(() => setValue(myAtom, 'SET2'));
    expect(getValue(myAtom)).toEqual('SET2');
    await expect(menuItem.onClick()).resolves.toEqual('SET2');
  });

  testRecoil('snapshot', async () => {
    const otherSelector = constSelector('VALUE');
    const mySelector = selector({
      key: 'selector getCallback snapshot',
      get: ({getCallback}) =>
        getCallback(({snapshot}) => param => ({
          param,
          loadable: snapshot.getLoadable(otherSelector),
          promise: snapshot.getPromise(otherSelector),
        })),
    });

    expect(getValue(mySelector)(123).param).toBe(123);
    expect(getValue(mySelector)(123).loadable.getValue()).toBe('VALUE');
    await expect(getValue(mySelector)(123).promise).resolves.toBe('VALUE');
  });

  testRecoil('set', () => {
    const myAtom = atom({
      key: 'selector getCallback set atom',
      default: 'DEFAULT',
    });
    const setSelector = selector({
      key: 'selector getCallback set',
      get: ({getCallback}) =>
        getCallback(({set}) => param => {
          set(myAtom, param);
        }),
    });
    const resetSelector = selector({
      key: 'selector getCallback reset',
      get: ({getCallback}) =>
        getCallback(({reset}) => () => {
          reset(myAtom);
        }),
    });

    expect(getValue(myAtom)).toBe('DEFAULT');
    getValue(setSelector)('SET');
    expect(getValue(myAtom)).toBe('SET');

    getValue(resetSelector)();
    expect(getValue(myAtom)).toBe('DEFAULT');
  });

  testRecoil('transaction', () => {
    const myAtom = atom({
      key: 'selector getCallback transact atom',
      default: 'DEFAULT',
    });
    const setSelector = selector({
      key: 'selector getCallback transact set',
      get: ({getCallback}) =>
        getCallback(({transact_UNSTABLE}) => param => {
          transact_UNSTABLE(({set, get}) => {
            expect(get(myAtom)).toBe('DEFAULT');
            set(myAtom, 'TMP');
            expect(get(myAtom)).toBe('TMP');
            set(myAtom, param);
          });
        }),
    });
    const resetSelector = selector({
      key: 'selector getCallback transact',
      get: ({getCallback}) =>
        getCallback(({transact_UNSTABLE}) => () => {
          transact_UNSTABLE(({reset}) => reset(myAtom));
        }),
    });

    expect(getValue(myAtom)).toBe('DEFAULT');
    getValue(setSelector)('SET');
    expect(getValue(myAtom)).toBe('SET');

    getValue(resetSelector)();
    expect(getValue(myAtom)).toBe('DEFAULT');
  });

  testRecoil('node', () => {
    const mySelector = selector({
      key: 'selector getCallback node',
      get: ({getCallback}) =>
        getCallback(({node, snapshot}) => param => ({
          param,
          loadable: snapshot.getLoadable(node),
          promise: snapshot.getPromise(node),
        })),
    });

    expect(getValue(mySelector)(123).param).toBe(123);
    expect(getValue(mySelector)(123).loadable.getValue()(456).param).toBe(456);
  });

  testRecoil('refresh', async () => {
    let externalValue = 0;
    const mySelector = selector({
      key: 'selector getCallback node refresh',
      get: ({getCallback}) => {
        const cachedExternalValue = externalValue;
        return getCallback(({node, refresh}) => () => ({
          cached: cachedExternalValue,
          current: externalValue,
          refresh: () => refresh(node),
        }));
      },
    });

    expect(getValue(mySelector)().current).toBe(0);
    expect(getValue(mySelector)().cached).toBe(0);

    externalValue = 1;
    expect(getValue(mySelector)().current).toBe(1);
    expect(getValue(mySelector)().cached).toBe(0);

    getValue(mySelector)().refresh();
    expect(getValue(mySelector)().current).toBe(1);
    expect(getValue(mySelector)().cached).toBe(1);
  });

  testRecoil('Guard against calling during selector evaluation', async () => {
    const mySelector = selector({
      key: 'selector getCallback guard',
      get: ({getCallback}) => {
        const callback = getCallback(() => () => {});
        expect(() => callback()).toThrow();
        return 'THROW';
      },
    });

    expect(getValue(mySelector)).toBe('THROW');

    const myAsyncSelector = selector({
      key: 'selector getCallback guard async',
      get: async ({getCallback}) => {
        const callback = getCallback(() => () => {});
        await Promise.resolve();
        expect(() => callback()).toThrow();
        return 'THROW';
      },
    });

    await expect(getPromise(myAsyncSelector)).resolves.toBe('THROW');
  });

  testRecoil('Callback can be used from thrown error', async () => {
    const mySelector = selector({
      key: 'selector getCallback from error',
      get: ({getCallback}) => {
        // eslint-disable-next-line no-throw-literal
        throw {callback: getCallback(() => x => x)};
      },
    });

    // $FlowExpectedError[incompatible-use]]
    expect(getLoadable(mySelector).errorOrThrow().callback(123)).toEqual(123);

    const myAsyncSelector = selector({
      key: 'selector getCallback from error async',
      get: ({getCallback}) => {
        return Promise.reject({callback: getCallback(() => x => x)});
      },
    });

    await expect(
      getPromise(myAsyncSelector).catch(({callback}) => callback(123)),
    ).resolves.toEqual(123);
  });
});

testRecoil('Selector values are frozen', async () => {
  const devStatus = window.__DEV__;
  window.__DEV__ = true;

  const frozenSelector = selector({
    key: 'selector frozen',
    get: () => ({state: 'frozen', nested: {state: 'frozen'}}),
  });
  expect(Object.isFrozen(getValue(frozenSelector))).toBe(true);
  expect(Object.isFrozen(getValue(frozenSelector).nested)).toBe(true);

  const thawedSelector = selector({
    key: 'selector frozen thawed',
    get: () => ({state: 'thawed', nested: {state: 'thawed'}}),
    dangerouslyAllowMutability: true,
  });
  expect(Object.isFrozen(getValue(thawedSelector))).toBe(false);
  expect(Object.isFrozen(getValue(thawedSelector).nested)).toBe(false);

  const asyncFrozenSelector = selector({
    key: 'selector frozen async',
    get: () => Promise.resolve({state: 'frozen', nested: {state: 'frozen'}}),
  });
  await expect(
    getPromise(asyncFrozenSelector).then(x => Object.isFrozen(x)),
  ).resolves.toBe(true);
  expect(Object.isFrozen(getValue(asyncFrozenSelector).nested)).toBe(true);

  const asyncThawedSelector = selector({
    key: 'selector frozen thawed async',
    get: () => Promise.resolve({state: 'thawed', nested: {state: 'thawed'}}),
    dangerouslyAllowMutability: true,
  });
  await expect(
    getPromise(asyncThawedSelector).then(x => Object.isFrozen(x)),
  ).resolves.toBe(false);
  expect(Object.isFrozen(getValue(asyncThawedSelector).nested)).toBe(false);

  const upstreamFrozenSelector = selector({
    key: 'selector frozen upstream',
    get: () => ({state: 'frozen', nested: {state: 'frozen'}}),
  });
  const fwdFrozenSelector = selector({
    key: 'selector frozen fwd',
    get: () => upstreamFrozenSelector,
  });
  expect(Object.isFrozen(getValue(fwdFrozenSelector))).toBe(true);
  expect(Object.isFrozen(getValue(fwdFrozenSelector).nested)).toBe(true);

  const upstreamThawedSelector = selector({
    key: 'selector frozen thawed upstream',
    get: () => ({state: 'thawed', nested: {state: 'thawed'}}),
    dangerouslyAllowMutability: true,
  });
  const fwdThawedSelector = selector({
    key: 'selector frozen thawed fwd',
    get: () => upstreamThawedSelector,
    dangerouslyAllowMutability: true,
  });
  expect(Object.isFrozen(getValue(fwdThawedSelector))).toBe(false);
  expect(Object.isFrozen(getValue(fwdThawedSelector).nested)).toBe(false);

  // Selectors should not freeze their upstream dependencies
  const upstreamMixedSelector = selector({
    key: 'selector frozen mixed upstream',
    get: () => ({state: 'thawed', nested: {state: 'thawed'}}),
    dangerouslyAllowMutability: true,
  });
  const fwdMixedSelector = selector({
    key: 'selector frozen mixed fwd',
    get: ({get}) => {
      get(upstreamMixedSelector);
      return {state: 'frozen'};
    },
  });
  expect(Object.isFrozen(getValue(fwdMixedSelector))).toBe(true);
  expect(Object.isFrozen(getValue(upstreamMixedSelector))).toBe(false);
  expect(Object.isFrozen(getValue(upstreamMixedSelector).nested)).toBe(false);

  window.__DEV__ = devStatus;
});

testRecoil('Required options are provided when creating selectors', () => {
  const devStatus = window.__DEV__;
  window.__DEV__ = true;

  // $FlowExpectedError[incompatible-call]
  expect(() => selector({get: () => {}})).toThrow();
  // $FlowExpectedError[incompatible-call]
  expect(() => selector({get: false})).toThrow();
  // $FlowExpectedError[incompatible-call]
  expect(() => selector({key: 'MISSING GET'})).toThrow();

  window.__DEV__ = devStatus;
});<|MERGE_RESOLUTION|>--- conflicted
+++ resolved
@@ -226,106 +226,9 @@
         }
       },
     });
-<<<<<<< HEAD
-
-    let setAtom;
-
-    function Component() {
-      [, setAtom] = useRecoilState(anAtom3);
-      const selVal = useRecoilValue(selectorWithAsyncDeps);
-
-      return selVal;
-    }
-
-    const container = renderElements(<Component />);
-
-    expect(container.textContent).toEqual('loading');
-
-    await flushPromisesAndTimers();
-
-    // HACK: not sure why but these are needed in OSS
-    await flushPromisesAndTimers();
-    await flushPromisesAndTimers();
-    await flushPromisesAndTimers();
-    await flushPromisesAndTimers();
-
-    expect(container.textContent).toEqual('6');
-
-    act(() => setAtom(4));
-
-    expect(container.textContent).toEqual('loading');
-
-    await flushPromisesAndTimers();
-    await flushPromisesAndTimers();
-    await flushPromisesAndTimers();
-
-    expect(container.textContent).toEqual('7');
-  },
-);
-
-testRecoil('selector dep changed on async flying', async () => {
-  const resolvingSel1 = resolvingAsyncSelector(1);
-  const resolvingSel2 = resolvingAsyncSelector(2);
-  const anAtom3 = atom({key: 'atomTrackedAsync3', default: 3});
-
-  const selectorWithAsyncDeps = selector({
-    key: 'selectorDepChangeOnResolving',
-    get: async ({get}) => {
-      const val1 = get(resolvingSel1);
-
-      await Promise.resolve();
-
-      const val3 = get(anAtom3);
-
-      const val2 = get(resolvingSel2);
-      await Promise.resolve();
-
-      return val1 + val2 + val3;
-    },
-  });
-
-  let setAtom;
-
-  function Component() {
-    [, setAtom] = useRecoilState(anAtom3);
-    const selVal = useRecoilValue(selectorWithAsyncDeps);
-
-    return selVal;
-  }
-
-  const container = renderElements(<Component />);
-
-  expect(container.textContent).toEqual('loading');
-
-  await flushPromisesAndTimers();
-
-  act(() => setAtom(4));
-  // HACK: not sure why but these are needed in OSS
-  await flushPromisesAndTimers();
-  await flushPromisesAndTimers();
-  await flushPromisesAndTimers();
-  await flushPromisesAndTimers();
-
-  expect(container.textContent).toEqual('7');
-});
-
-testRecoil("Updating with same value doesn't rerender", ({gks}) => {
-  if (!gks.includes('recoil_suppress_rerender_in_callback')) {
-    return;
-  }
-
-  const myAtom = atom({
-    key: 'selector same value rerender / atom',
-    default: {value: 'DEFAULT'},
-  });
-  const mySelector = selector({
-    key: 'selector - same value rerender',
-    get: ({get}) => get(myAtom).value,
-=======
     expect(getValue(bypassSelector)).toBe('BYPASS');
     act(() => jest.runAllTimers());
     expect(getValue(bypassSelector)).toEqual('READY');
->>>>>>> 2d52b14a
   });
 });
 
